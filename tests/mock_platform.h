--- conflicted
+++ resolved
@@ -45,15 +45,12 @@
     MOCK_CONST_METHOD3(utime, int(const char*, int, int));
     MOCK_CONST_METHOD2(create_alias_script, void(const std::string&, const AliasDefinition&));
     MOCK_CONST_METHOD1(remove_alias_script, void(const std::string&));
-<<<<<<< HEAD
+    MOCK_CONST_METHOD2(set_server_socket_restrictions, void(const std::string&, const bool));
     MOCK_CONST_METHOD0(extra_daemon_settings, SettingSpec::Set());
     MOCK_CONST_METHOD0(extra_client_settings, SettingSpec::Set());
     MOCK_CONST_METHOD0(daemon_config_home, QString());
     MOCK_CONST_METHOD0(default_driver, QString());
     MOCK_CONST_METHOD0(default_privileged_mounts, QString());
-=======
-    MOCK_CONST_METHOD2(set_server_socket_restrictions, void(const std::string&, const bool));
->>>>>>> d48e5dc9
 
     MP_MOCK_SINGLETON_BOILERPLATE(MockPlatform, Platform);
 };
