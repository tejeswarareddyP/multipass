--- conflicted
+++ resolved
@@ -1567,13 +1567,9 @@
     mp::GetRequest request;
     request.set_key(key);
 
-<<<<<<< HEAD
     EXPECT_CALL(mock_settings, get(Eq(key))).WillOnce(Throw(mp::UnrecognizedSettingException{key}));
-    auto status = call_daemon_slot(daemon, &mp::Daemon::get, request, StrictMock<MockServerWriter<mp::GetReply>>{});
-=======
     auto status =
         mpt::call_daemon_slot(daemon, &mp::Daemon::get, request, StrictMock<mpt::MockServerWriter<mp::GetReply>>{});
->>>>>>> d48e5dc9
 
     EXPECT_EQ(status.error_code(), grpc::StatusCode::INVALID_ARGUMENT);
     EXPECT_THAT(status.error_message(), AllOf(HasSubstr("Unrecognized"), HasSubstr("''")));
@@ -1587,13 +1583,9 @@
     mp::GetRequest request;
     request.set_key(key);
 
-<<<<<<< HEAD
     EXPECT_CALL(mock_settings, get(Eq(key))).WillOnce(Throw(mp::UnrecognizedSettingException{key}));
-    auto status = call_daemon_slot(daemon, &mp::Daemon::get, request, StrictMock<MockServerWriter<mp::GetReply>>{});
-=======
     auto status =
         mpt::call_daemon_slot(daemon, &mp::Daemon::get, request, StrictMock<mpt::MockServerWriter<mp::GetReply>>{});
->>>>>>> d48e5dc9
 
     EXPECT_EQ(status.error_code(), grpc::StatusCode::INVALID_ARGUMENT);
     EXPECT_THAT(status.error_message(), AllOf(HasSubstr("Unrecognized"), HasSubstr(request.key())));
