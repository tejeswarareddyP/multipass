/*
 * Copyright (C) 2017-2021 Canonical, Ltd.
 *
 * This program is free software; you can redistribute it and/or modify
 * it under the terms of the GNU General Public License as published by
 * the Free Software Foundation; version 3.
 *
 * This program is distributed in the hope that it will be useful,
 * but WITHOUT ANY WARRANTY; without even the implied warranty of
 * MERCHANTABILITY or FITNESS FOR A PARTICULAR PURPOSE.  See the
 * GNU General Public License for more details.
 *
 * You should have received a copy of the GNU General Public License
 * along with this program.  If not, see <http://www.gnu.org/licenses/>.
 *
 */

#include "common.h"
#include "disabling_macros.h"
#include "fake_alias_config.h"
#include "mock_cert_provider.h"
#include "mock_environment_helpers.h"
#include "mock_file_ops.h"
#include "mock_platform.h"
#include "mock_settings.h"
#include "mock_standard_paths.h"
#include "mock_stdcin.h"
#include "mock_utils.h"
#include "path.h"
#include "stub_cert_store.h"
#include "stub_terminal.h"

#include <src/client/cli/client.h>
#include <src/daemon/daemon_rpc.h>

#include <multipass/constants.h>
#include <multipass/exceptions/settings_exceptions.h>

#include <QStringList>
#include <QTemporaryFile>
#include <QtCore/QTemporaryDir>
#include <QtGlobal>

#include <chrono>
#include <initializer_list>
#include <thread>
#include <utility>

namespace mp = multipass;
namespace mpt = multipass::test;
using namespace testing;

namespace
{

struct MockDaemonRpc : public mp::DaemonRpc
{
    using mp::DaemonRpc::DaemonRpc; // ctor

    MOCK_METHOD3(create, grpc::Status(grpc::ServerContext* context, const mp::CreateRequest* request,
                                      grpc::ServerWriter<mp::CreateReply>* reply)); // here only to ensure not called
    MOCK_METHOD3(launch, grpc::Status(grpc::ServerContext* context, const mp::LaunchRequest* request,
                                      grpc::ServerWriter<mp::LaunchReply>* reply));
    MOCK_METHOD3(purge, grpc::Status(grpc::ServerContext* context, const mp::PurgeRequest* request,
                                     grpc::ServerWriter<mp::PurgeReply>* response));
    MOCK_METHOD3(find, grpc::Status(grpc::ServerContext* context, const mp::FindRequest* request,
                                    grpc::ServerWriter<mp::FindReply>* response));
    MOCK_METHOD3(info, grpc::Status(grpc::ServerContext* context, const mp::InfoRequest* request,
                                    grpc::ServerWriter<mp::InfoReply>* response));
    MOCK_METHOD3(list, grpc::Status(grpc::ServerContext* context, const mp::ListRequest* request,
                                    grpc::ServerWriter<mp::ListReply>* response));
    MOCK_METHOD3(mount, grpc::Status(grpc::ServerContext* context, const mp::MountRequest* request,
                                     grpc::ServerWriter<mp::MountReply>* response));
    MOCK_METHOD3(recover, grpc::Status(grpc::ServerContext* context, const mp::RecoverRequest* request,
                                       grpc::ServerWriter<mp::RecoverReply>* response));
    MOCK_METHOD3(ssh_info, grpc::Status(grpc::ServerContext* context, const mp::SSHInfoRequest* request,
                                        grpc::ServerWriter<mp::SSHInfoReply>* response));
    MOCK_METHOD3(start, grpc::Status(grpc::ServerContext* context, const mp::StartRequest* request,
                                     grpc::ServerWriter<mp::StartReply>* response));
    MOCK_METHOD3(stop, grpc::Status(grpc::ServerContext* context, const mp::StopRequest* request,
                                    grpc::ServerWriter<mp::StopReply>* response));
    MOCK_METHOD3(suspend, grpc::Status(grpc::ServerContext* context, const mp::SuspendRequest* request,
                                       grpc::ServerWriter<mp::SuspendReply>* response));
    MOCK_METHOD3(restart, grpc::Status(grpc::ServerContext* context, const mp::RestartRequest* request,
                                       grpc::ServerWriter<mp::RestartReply>* response));
    MOCK_METHOD3(delet, grpc::Status(grpc::ServerContext* context, const mp::DeleteRequest* request,
                                     grpc::ServerWriter<mp::DeleteReply>* response));
    MOCK_METHOD3(umount, grpc::Status(grpc::ServerContext* context, const mp::UmountRequest* request,
                                      grpc::ServerWriter<mp::UmountReply>* response));
    MOCK_METHOD3(version, grpc::Status(grpc::ServerContext* context, const mp::VersionRequest* request,
                                       grpc::ServerWriter<mp::VersionReply>* response));
    MOCK_METHOD3(ping,
                 grpc::Status(grpc::ServerContext* context, const mp::PingRequest* request, mp::PingReply* response));
    MOCK_METHOD3(get, grpc::Status(grpc::ServerContext* context, const mp::GetRequest* request,
                                   grpc::ServerWriter<mp::GetReply>* response));
    MOCK_METHOD3(authenticate, grpc::Status(grpc::ServerContext* context, const mp::AuthenticateRequest* request,
                                            grpc::ServerWriter<mp::AuthenticateReply>* response));
};

struct Client : public Test
{
    auto make_get_reply(const std::string& value)
    {
        return [value](Unused, Unused, grpc::ServerWriter<mp::GetReply>* response) {
            mp::GetReply get_reply;

            get_reply.set_value(value);

            response->Write(get_reply);

            return grpc::Status{};
        };
    }

    void SetUp() override
    {
        EXPECT_CALL(mock_settings, get(Eq(mp::petenv_key))).WillRepeatedly(Return(petenv_name));
        EXPECT_CALL(mock_daemon, get(_, Property(&mp::GetRequest::key, StrEq(mp::mounts_key)), _))
            .WillRepeatedly(Invoke(make_get_reply("true"))); // Tests assume this default, but platforms may override.
        EXPECT_CALL(mpt::MockStandardPaths::mock_instance(), locate(_, _, _))
            .Times(AnyNumber()); // needed to allow general calls once we have added the specific expectation below
        EXPECT_CALL(mpt::MockStandardPaths::mock_instance(),
                    locate(_, mpt::match_qstring(EndsWith("settings.json")), _))
            .Times(AnyNumber())
            .WillRepeatedly(Return("")); /* Avoid writing to Windows Terminal settings. We use an "expectation" so that
                                            it gets reset at the end of each test (by VerifyAndClearExpectations) */

        EXPECT_CALL(*client_cert_provider, PEM_certificate()).WillOnce(Return(mpt::client_cert));
        EXPECT_CALL(*client_cert_provider, PEM_signing_key()).WillOnce(Return(mpt::client_key));
    }

    void TearDown() override
    {
        Mock::VerifyAndClearExpectations(&mock_daemon); /* We got away without this before because, being a strict mock
                                                           every call to mock_daemon had to be explicitly "expected".
                                                           Being the best match for incoming calls, each expectation
                                                           took precedence over the previous ones, preventing them from
                                                           being saturated inadvertently */
    }

    int send_command(const std::vector<std::string>& command, std::ostream& cout = trash_stream,
                     std::ostream& cerr = trash_stream, std::istream& cin = trash_stream)
    {
        mpt::StubTerminal term(cout, cerr, cin);
        mp::ClientConfig client_config{server_address, std::move(client_cert_provider), &term};
        mp::Client client{client_config};
        QStringList args = QStringList() << "multipass_test";

        for (const auto& arg : command)
        {
            args << QString::fromStdString(arg);
        }
        return client.run(args);
    }

    template <typename Str1, typename Str2>
    std::string keyval_arg(Str1&& key, Str2&& val)
    {
        return fmt::format("{}={}", std::forward<Str1>(key), std::forward<Str2>(val));
    }

    std::string get_setting(const std::initializer_list<std::string>& args)
    {
        auto out = std::ostringstream{};
        std::vector<std::string> cmd{"get"};
        cmd.insert(end(cmd), cbegin(args), cend(args));

        EXPECT_THAT(send_command(cmd, out), Eq(mp::ReturnCode::Ok));

        auto ret = out.str();
        if (!ret.empty())
        {
            EXPECT_EQ(ret.back(), '\n');
            ret.pop_back(); // drop newline
        }

        return ret;
    }

    std::string get_setting(const std::string& key)
    {
        return get_setting({key});
    }

    auto make_automount_matcher(const QTemporaryDir& fake_home) const
    {
        const auto automount_source_matcher =
            Property(&mp::MountRequest::source_path, StrEq(fake_home.path().toStdString()));

        const auto target_instance_matcher = Property(&mp::TargetPathInfo::instance_name, StrEq(petenv_name));
        const auto target_path_matcher = Property(&mp::TargetPathInfo::target_path, StrEq(mp::home_automount_dir));
        const auto target_info_matcher = AllOf(target_instance_matcher, target_path_matcher);
        const auto automount_target_matcher =
            Property(&mp::MountRequest::target_paths, AllOf(Contains(target_info_matcher), SizeIs(1)));

        return AllOf(automount_source_matcher, automount_target_matcher);
    }

    auto make_launch_instance_matcher(const std::string& instance_name)
    {
        return Property(&mp::LaunchRequest::instance_name, StrEq(instance_name));
    }

    auto make_ssh_info_instance_matcher(const std::string& instance_name)
    {
        return Property(&mp::SSHInfoRequest::instance_name, ElementsAre(StrEq(instance_name)));
    }

    template <typename RequestType, typename Matcher>
    auto make_instances_matcher(const Matcher& instances_matcher)
    {
        return Property(&RequestType::instance_names, Property(&mp::InstanceNames::instance_name, instances_matcher));
    }

    template <typename RequestType, typename Sequence>
    auto make_instances_sequence_matcher(const Sequence& seq)
    {
        return make_instances_matcher<RequestType>(ElementsAreArray(seq));
    }

    template <typename RequestType, int size>
    auto make_instance_in_repeated_field_matcher(const std::string& instance_name)
    {
        static_assert(size > 0, "size must be positive");
        return make_instances_matcher<RequestType>(AllOf(Contains(StrEq(instance_name)), SizeIs(size)));
    }

    template <typename RequestType>
    auto make_request_verbosity_matcher(decltype(std::declval<RequestType>().verbosity_level()) verbosity)
    {
        return Property(&RequestType::verbosity_level, Eq(verbosity));
    }

    template <typename RequestType>
    auto make_request_timeout_matcher(decltype(std::declval<RequestType>().timeout()) timeout)
    {
        return Property(&RequestType::timeout, Eq(timeout));
    }

    void aux_set_cmd_rejects_bad_val(const char* key, const char* val)
    {
        EXPECT_CALL(mock_settings, set(Eq(key), Eq(val)))
            .WillRepeatedly(Throw(mp::InvalidSettingException{key, val, "bad"}));
        EXPECT_THAT(send_command({"set", keyval_arg(key, val)}), Eq(mp::ReturnCode::CommandLineError));
    }

    auto make_fill_listreply(std::vector<mp::InstanceStatus_Status> statuses)
    {
        return [statuses](Unused, Unused, grpc::ServerWriter<mp::ListReply>* response) {
            mp::ListReply list_reply;

            for (mp::InstanceStatus_Status status : statuses)
            {
                auto list_entry = list_reply.add_instances();
                list_entry->mutable_instance_status()->set_status(status);
            }

            response->Write(list_reply);

            return grpc::Status{};
        };
    }

    std::string negate_flag_string(const std::string& orig)
    {
        auto flag = QVariant{QString::fromStdString(orig)}.toBool();
        return QVariant::fromValue(!flag).toString().toStdString();
    }

#ifdef WIN32
    std::string server_address{"localhost:50051"};
#else
    std::string server_address{"unix:/tmp/test-multipassd.socket"};
#endif
    std::unique_ptr<mpt::MockCertProvider> client_cert_provider{std::make_unique<mpt::MockCertProvider>()};
    std::unique_ptr<mpt::MockCertProvider> daemon_cert_provider{std::make_unique<mpt::MockCertProvider>()};
    mpt::MockPlatform::GuardedMock attr{mpt::MockPlatform::inject<NiceMock>()};
    mpt::MockPlatform* mock_platform = attr.first;
    mpt::StubCertStore cert_store;
<<<<<<< HEAD
    StrictMock<MockDaemonRpc> mock_daemon{server_address, mp::RpcConnectionType::insecure, cert_provider,
                                          cert_store}; // strict to fail on unexpected calls and play well with sharing
    mpt::MockSettings::GuardedMock mock_settings_injection = mpt::MockSettings::inject();
    mpt::MockSettings& mock_settings = *mock_settings_injection.first;
=======
    StrictMock<MockDaemonRpc> mock_daemon{server_address, *daemon_cert_provider,
                                          &cert_store}; // strict to fail on unexpected calls and play well with sharing
    mpt::MockSettings& mock_settings = mpt::MockSettings::mock_instance(); /* although this is shared, expectations are
                                                                              reset at the end of each test */
>>>>>>> d48e5dc9
    static std::stringstream trash_stream; // this may have contents (that we don't care about)
    static constexpr char petenv_name[] = "the-petenv";
};

struct ClientAlias : public Client, public FakeAliasConfig
{
    ClientAlias()
    {
        EXPECT_CALL(mpt::MockStandardPaths::mock_instance(), writableLocation(_))
            .WillRepeatedly(Return(fake_alias_dir.path()));

        EXPECT_CALL(*mock_platform, create_alias_script(_, _)).WillRepeatedly(Return());
        EXPECT_CALL(*mock_platform, remove_alias_script(_)).WillRepeatedly(Return());
    }
};

typedef std::vector<std::pair<std::string, mp::AliasDefinition>> AliasesVector;

std::stringstream Client::trash_stream; // replace with inline in C++17

// Tests for no postional args given
TEST_F(Client, no_command_is_error)
{
    EXPECT_THAT(send_command({}), Eq(mp::ReturnCode::CommandFail));
}

TEST_F(Client, no_command_help_ok)
{
    EXPECT_THAT(send_command({"-h"}), Eq(mp::ReturnCode::Ok));
}

// transfer cli tests
TEST_F(Client, transfer_cmd_good_source_remote)
{
    EXPECT_CALL(mock_daemon, ssh_info(_, _, _));
    EXPECT_THAT(send_command({"transfer", "test-vm:foo", mpt::test_data_path().toStdString() + "good_index.json"}),
                Eq(mp::ReturnCode::Ok));
}

TEST_F(Client, transfer_cmd_good_destination_remote)
{
    EXPECT_CALL(mock_daemon, ssh_info(_, _, _));
    EXPECT_THAT(send_command({"transfer", mpt::test_data_path().toStdString() + "good_index.json", "test-vm:bar"}),
                Eq(mp::ReturnCode::Ok));
}

TEST_F(Client, transfer_cmd_help_ok)
{
    EXPECT_THAT(send_command({"transfer", "-h"}), Eq(mp::ReturnCode::Ok));
}

TEST_F(Client, transfer_cmd_fails_invalid_source_file)
{
    EXPECT_THAT(send_command({"transfer", "foo", "test-vm:bar"}), Eq(mp::ReturnCode::CommandLineError));
}

TEST_F(Client, transfer_cmd_fails_source_is_dir)
{
    EXPECT_THAT(send_command({"transfer", mpt::test_data_path().toStdString(), "test-vm:bar"}),
                Eq(mp::ReturnCode::CommandLineError));
}

TEST_F(Client, transfer_cmd_fails_no_instance)
{
    EXPECT_THAT(send_command({"transfer", mpt::test_data_path().toStdString() + "good_index.json", "."}),
                Eq(mp::ReturnCode::CommandLineError));
}

TEST_F(Client, transfer_cmd_fails_instance_both_source_destination)
{
    EXPECT_THAT(send_command({"transfer", "test-vm1:foo", "test-vm2:bar"}), Eq(mp::ReturnCode::CommandLineError));
}

TEST_F(Client, transfer_cmd_fails_too_few_args)
{
    EXPECT_THAT(send_command({"transfer", "foo"}), Eq(mp::ReturnCode::CommandLineError));
}

TEST_F(Client, transfer_cmd_fails_source_path_empty)
{
    EXPECT_THAT(send_command({"transfer", "test-vm1:", "bar"}), Eq(mp::ReturnCode::CommandLineError));
}

TEST_F(Client, transfer_cmd_fails_multiple_sources_destination_file)
{
    EXPECT_THAT(send_command({"transfer", "test-vm1:foo", "test-vm2:bar",
                              mpt::test_data_path().toStdString() + "good_index.json"}),
                Eq(mp::ReturnCode::CommandLineError));
}

TEST_F(Client, transfer_cmd_stdin_good_destination_ok)
{
    EXPECT_CALL(mock_daemon, ssh_info(_, _, _));
    EXPECT_THAT(send_command({"transfer", "-", "test-vm1:foo"}), Eq(mp::ReturnCode::Ok));
}

TEST_F(Client, transfer_cmd_stdout_good_source_ok)
{
    EXPECT_CALL(mock_daemon, ssh_info(_, _, _));
    EXPECT_THAT(send_command({"transfer", "test-vm1:foo", "-"}), Eq(mp::ReturnCode::Ok));
}

TEST_F(Client, transfer_cmd_stdout_stdin_only_fails)
{
    EXPECT_THAT(send_command({"transfer", "-", "-"}), Eq(mp::ReturnCode::CommandLineError));
}

TEST_F(Client, transfer_cmd_stdout_stdin_declaration_fails)
{
    EXPECT_THAT(
        send_command({"transfer", "test-vm1:foo", "-", "-", mpt::test_data_path().toStdString() + "good_index.json"}),
        Eq(mp::ReturnCode::CommandLineError));
}

// shell cli test
TEST_F(Client, shell_cmd_good_arguments)
{
    EXPECT_CALL(mock_daemon, ssh_info(_, _, _));
    EXPECT_THAT(send_command({"shell", "foo"}), Eq(mp::ReturnCode::Ok));
}

TEST_F(Client, shell_cmd_help_ok)
{
    EXPECT_THAT(send_command({"shell", "-h"}), Eq(mp::ReturnCode::Ok));
}

TEST_F(Client, shell_cmd_no_args_targets_petenv)
{
    const auto petenv_matcher = make_ssh_info_instance_matcher(petenv_name);
    EXPECT_CALL(mock_daemon, ssh_info(_, petenv_matcher, _));
    EXPECT_THAT(send_command({"shell"}), Eq(mp::ReturnCode::Ok));
}

TEST_F(Client, shell_cmd_considers_configured_petenv)
{
    const auto custom_petenv = "jarjar binks";
    EXPECT_CALL(mock_settings, get(Eq(mp::petenv_key))).WillRepeatedly(Return(custom_petenv));

    const auto petenv_matcher = make_ssh_info_instance_matcher(custom_petenv);
    EXPECT_CALL(mock_daemon, ssh_info(_, petenv_matcher, _));
    EXPECT_THAT(send_command({"shell"}), Eq(mp::ReturnCode::Ok));
}

TEST_F(Client, shell_cmd_can_target_petenv_explicitly)
{
    const auto petenv_matcher = make_ssh_info_instance_matcher(petenv_name);
    EXPECT_CALL(mock_daemon, ssh_info(_, petenv_matcher, _));
    EXPECT_THAT(send_command({"shell", petenv_name}), Eq(mp::ReturnCode::Ok));
}

TEST_F(Client, shell_cmd_launches_petenv_if_absent)
{
    const auto petenv_ssh_info_matcher = make_ssh_info_instance_matcher(petenv_name);
    const auto petenv_launch_matcher = Property(&mp::LaunchRequest::instance_name, StrEq(petenv_name));
    const grpc::Status ok{}, notfound{grpc::StatusCode::NOT_FOUND, "msg"};

    EXPECT_CALL(mock_daemon, mount).WillRepeatedly(Return(ok)); // 0 or more times

    InSequence seq;
    EXPECT_CALL(mock_daemon, ssh_info(_, petenv_ssh_info_matcher, _)).WillOnce(Return(notfound));
    EXPECT_CALL(mock_daemon, launch(_, petenv_launch_matcher, _)).WillOnce(Return(ok));
    EXPECT_CALL(mock_daemon, ssh_info(_, petenv_ssh_info_matcher, _)).WillOnce(Return(ok));

    EXPECT_THAT(send_command({"shell", petenv_name}), Eq(mp::ReturnCode::Ok));
}

TEST_F(Client, shell_cmd_automounts_when_launching_petenv)
{
    const grpc::Status ok{}, notfound{grpc::StatusCode::NOT_FOUND, "msg"};

    InSequence seq;
    EXPECT_CALL(mock_daemon, ssh_info(_, _, _)).WillOnce(Return(notfound));
    EXPECT_CALL(mock_daemon, launch(_, _, _)).WillOnce(Return(ok));
    EXPECT_CALL(mock_daemon, mount(_, _, _)).WillOnce(Return(ok));
    EXPECT_CALL(mock_daemon, ssh_info(_, _, _)).WillOnce(Return(ok));
    EXPECT_THAT(send_command({"shell", petenv_name}), Eq(mp::ReturnCode::Ok));
}

TEST_F(Client, shellCmdSkipsAutomountWhenDisabled)
{
    std::stringstream cout_stream;
    const grpc::Status ok{}, notfound{grpc::StatusCode::NOT_FOUND, "msg"};
    EXPECT_CALL(mock_daemon, get(_, Property(&mp::GetRequest::key, StrEq(mp::mounts_key)), _))
        .WillOnce(Invoke(make_get_reply("false")));

    InSequence seq;
    EXPECT_CALL(mock_daemon, ssh_info(_, _, _)).WillOnce(Return(notfound));
    EXPECT_CALL(mock_daemon, launch(_, _, _)).WillOnce(Return(ok));
    EXPECT_CALL(mock_daemon, mount(_, _, _)).Times(0);
    EXPECT_CALL(mock_daemon, ssh_info(_, _, _)).WillOnce(Return(ok));
    EXPECT_THAT(send_command({"shell", petenv_name}, cout_stream), Eq(mp::ReturnCode::Ok));
    EXPECT_THAT(cout_stream.str(), HasSubstr("Skipping 'Home' mount due to disabled mounts feature\n"));
}

TEST_F(Client, shell_cmd_forwards_verbosity_to_subcommands)
{
    const grpc::Status ok{}, notfound{grpc::StatusCode::NOT_FOUND, "msg"};
    const auto verbosity = 3;

    InSequence seq;
    EXPECT_CALL(mock_daemon, ssh_info(_, make_request_verbosity_matcher<mp::SSHInfoRequest>(verbosity), _))
        .WillOnce(Return(notfound));
    EXPECT_CALL(mock_daemon, launch(_, make_request_verbosity_matcher<mp::LaunchRequest>(verbosity), _))
        .WillOnce(Return(ok));
    EXPECT_CALL(mock_daemon, mount(_, make_request_verbosity_matcher<mp::MountRequest>(verbosity), _))
        .WillOnce(Return(ok));
    EXPECT_CALL(mock_daemon, ssh_info(_, make_request_verbosity_matcher<mp::SSHInfoRequest>(verbosity), _))
        .WillOnce(Return(ok));
    EXPECT_THAT(send_command({"shell", "-vvv"}), Eq(mp::ReturnCode::Ok));
}

TEST_F(Client, shell_cmd_forwards_timeout_to_subcommands)
{
    const grpc::Status ok{}, notfound{grpc::StatusCode::NOT_FOUND, "msg"};
    const auto timeout = 123;

    InSequence seq;
    EXPECT_CALL(mock_daemon, ssh_info).WillOnce(Return(notfound));
    EXPECT_CALL(mock_daemon, launch(_, make_request_timeout_matcher<mp::LaunchRequest>(timeout), _))
        .WillOnce(Return(ok));
    EXPECT_CALL(mock_daemon, mount).WillOnce(Return(ok));
    EXPECT_CALL(mock_daemon, ssh_info).WillOnce(Return(ok));
    EXPECT_THAT(send_command({"shell", "--timeout", std::to_string(timeout)}), Eq(mp::ReturnCode::Ok));
}

TEST_F(Client, shellCmdFailsWhenUnableToRetrieveAutomountSetting)
{
    const grpc::Status ok{}, notfound{grpc::StatusCode::NOT_FOUND, "msg"}, error{grpc::StatusCode::INTERNAL, "oops"};

    InSequence seq;
    EXPECT_CALL(mock_daemon, ssh_info).WillOnce(Return(notfound));
    EXPECT_CALL(mock_daemon, launch).WillOnce(Return(ok));
    EXPECT_CALL(mock_daemon, get).WillOnce(Return(error));
    EXPECT_CALL(mock_daemon, mount).Times(0);
    EXPECT_THAT(send_command({"shell", petenv_name}), Eq(mp::ReturnCode::CommandFail));
}

TEST_F(Client, shell_cmd_fails_when_automounting_in_petenv_fails)
{
    const auto ok = grpc::Status{};
    const auto notfound = grpc::Status{grpc::StatusCode::NOT_FOUND, "msg"};
    const auto mount_failure = grpc::Status{grpc::StatusCode::INVALID_ARGUMENT, "msg"};

    InSequence seq;
    EXPECT_CALL(mock_daemon, ssh_info(_, _, _)).WillOnce(Return(notfound));
    EXPECT_CALL(mock_daemon, launch(_, _, _)).WillOnce(Return(ok));
    EXPECT_CALL(mock_daemon, mount(_, _, _)).WillOnce(Return(mount_failure));
    EXPECT_THAT(send_command({"shell", petenv_name}), Eq(mp::ReturnCode::CommandFail));
}

TEST_F(Client, shell_cmd_starts_instance_if_stopped_or_suspended)
{
    const auto instance = "ordinary";
    const auto ssh_info_matcher = make_ssh_info_instance_matcher(instance);
    const auto start_matcher = make_instance_in_repeated_field_matcher<mp::StartRequest, 1>(instance);
    const grpc::Status ok{}, aborted{grpc::StatusCode::ABORTED, "msg"};

    InSequence seq;
    EXPECT_CALL(mock_daemon, ssh_info(_, ssh_info_matcher, _)).WillOnce(Return(aborted));
    EXPECT_CALL(mock_daemon, start(_, start_matcher, _)).WillOnce(Return(ok));
    EXPECT_CALL(mock_daemon, ssh_info(_, ssh_info_matcher, _)).WillOnce(Return(ok));

    EXPECT_THAT(send_command({"shell", instance}), Eq(mp::ReturnCode::Ok));
}

TEST_F(Client, shell_cmd_starts_petenv_if_stopped_or_suspended)
{
    const auto ssh_info_matcher = make_ssh_info_instance_matcher(petenv_name);
    const auto start_matcher = make_instance_in_repeated_field_matcher<mp::StartRequest, 1>(petenv_name);
    const grpc::Status ok{}, aborted{grpc::StatusCode::ABORTED, "msg"};

    InSequence seq;
    EXPECT_CALL(mock_daemon, ssh_info(_, ssh_info_matcher, _)).WillOnce(Return(aborted));
    EXPECT_CALL(mock_daemon, start(_, start_matcher, _)).WillOnce(Return(ok));
    EXPECT_CALL(mock_daemon, ssh_info(_, ssh_info_matcher, _)).WillOnce(Return(ok));

    EXPECT_THAT(send_command({"shell", petenv_name}), Eq(mp::ReturnCode::Ok));
}

TEST_F(Client, shell_cmd_fails_if_petenv_present_but_deleted)
{
    const auto petenv_matcher = make_ssh_info_instance_matcher(petenv_name);
    const grpc::Status failed_precond{grpc::StatusCode::FAILED_PRECONDITION, "msg"};

    EXPECT_CALL(mock_daemon, ssh_info(_, petenv_matcher, _)).WillOnce(Return(failed_precond));
    EXPECT_THAT(send_command({"shell", petenv_name}), Eq(mp::ReturnCode::CommandFail));
}

TEST_F(Client, shell_cmd_fails_on_other_absent_instance)
{
    const auto instance = "ordinary";
    const auto instance_matcher = make_ssh_info_instance_matcher(instance);
    const grpc::Status notfound{grpc::StatusCode::NOT_FOUND, "msg"};

    EXPECT_CALL(mock_daemon, ssh_info(_, instance_matcher, _)).WillOnce(Return(notfound));
    EXPECT_THAT(send_command({"shell", instance}), Eq(mp::ReturnCode::CommandFail));
}

TEST_F(Client, shell_cmd_fails_multiple_args)
{
    EXPECT_THAT(send_command({"shell", "foo", "bar"}), Eq(mp::ReturnCode::CommandLineError));
}

TEST_F(Client, shell_cmd_fails_unknown_options)
{
    EXPECT_THAT(send_command({"shell", "--not", "foo"}), Eq(mp::ReturnCode::CommandLineError));
}

TEST_F(Client, shell_cmd_disabled_petenv)
{
    EXPECT_CALL(mock_settings, get(Eq(mp::petenv_key))).WillRepeatedly(Return(""));

    EXPECT_CALL(mock_daemon, ssh_info(_, _, _)).Times(0);
    EXPECT_THAT(send_command({"shell"}), Eq(mp::ReturnCode::CommandLineError));

    EXPECT_CALL(mock_daemon, ssh_info(_, _, _)).Times(2);
    EXPECT_THAT(send_command({"shell", "foo"}), Eq(mp::ReturnCode::Ok));
    EXPECT_THAT(send_command({"shell", "primary"}), Eq(mp::ReturnCode::Ok));
}

TEST_F(Client, shell_cmd_disabled_petenv_help)
{
    EXPECT_CALL(mock_settings, get(Eq(mp::petenv_key))).WillRepeatedly(Return(""));

    EXPECT_CALL(mock_daemon, ssh_info(_, _, _)).Times(0);
    EXPECT_THAT(send_command({"shell", "-h"}), Eq(mp::ReturnCode::Ok));
}

// launch cli tests
TEST_F(Client, launch_cmd_good_arguments)
{
    EXPECT_CALL(mock_daemon, launch(_, _, _));
    EXPECT_THAT(send_command({"launch", "foo"}), Eq(mp::ReturnCode::Ok));
}

TEST_F(Client, launch_cmd_wrong_mem_arguments)
{
    EXPECT_CALL(mock_daemon, launch(_, _, _)).Times(0);
    MP_EXPECT_THROW_THAT(send_command({"launch", "-m", "wrong"}), std::runtime_error,
                         mpt::match_what(HasSubstr("wrong is not a valid memory size")));
    MP_EXPECT_THROW_THAT(send_command({"launch", "--mem", "1.23f"}), std::runtime_error,
                         mpt::match_what(HasSubstr("1.23f is not a valid memory size")));
    MP_EXPECT_THROW_THAT(send_command({"launch", "-mem", "2048M"}), std::runtime_error,
                         mpt::match_what(HasSubstr("em is not a valid memory size"))); // note single dash
}

TEST_F(Client, launch_cmd_wrong_disk_arguments)
{
    EXPECT_CALL(mock_daemon, launch(_, _, _)).Times(0);
    MP_EXPECT_THROW_THAT(send_command({"launch", "-d", "wrong"}), std::runtime_error,
                         mpt::match_what(HasSubstr("wrong is not a valid memory size")));
    MP_EXPECT_THROW_THAT(send_command({"launch", "--disk", "4.56f"}), std::runtime_error,
                         mpt::match_what(HasSubstr("4.56f is not a valid memory size")));
    MP_EXPECT_THROW_THAT(send_command({"launch", "-disk", "8192M"}), std::runtime_error,
                         mpt::match_what(HasSubstr("isk is not a valid memory size"))); // note single dash
}

TEST_F(Client, launch_cmd_help_ok)
{
    EXPECT_THAT(send_command({"launch", "-h"}), Eq(mp::ReturnCode::Ok));
}

TEST_F(Client, launch_cmd_fails_multiple_args)
{
    EXPECT_THAT(send_command({"launch", "foo", "bar"}), Eq(mp::ReturnCode::CommandLineError));
}

TEST_F(Client, launch_cmd_fails_unknown_option)
{
    EXPECT_THAT(send_command({"launch", "-z", "2"}), Eq(mp::ReturnCode::CommandLineError));
}

TEST_F(Client, launch_cmd_name_option_ok)
{
    EXPECT_CALL(mock_daemon, launch(_, _, _));
    EXPECT_THAT(send_command({"launch", "-n", "foo"}), Eq(mp::ReturnCode::Ok));
}

TEST_F(Client, launch_cmd_name_option_fails_no_value)
{
    EXPECT_THAT(send_command({"launch", "-n"}), Eq(mp::ReturnCode::CommandLineError));
}

TEST_F(Client, launch_cmd_memory_option_ok)
{
    EXPECT_CALL(mock_daemon, launch(_, _, _));
    EXPECT_THAT(send_command({"launch", "-m", "1G"}), Eq(mp::ReturnCode::Ok));
}

TEST_F(Client, launch_cmd_memory_option_fails_no_value)
{
    EXPECT_THAT(send_command({"launch", "-m"}), Eq(mp::ReturnCode::CommandLineError));
}

TEST_F(Client, launch_cmd_cpu_option_ok)
{
    EXPECT_CALL(mock_daemon, launch(_, _, _));
    EXPECT_THAT(send_command({"launch", "-c", "2"}), Eq(mp::ReturnCode::Ok));
}

TEST_F(Client, launch_cmd_cpu_option_alpha_numeric_fail)
{
    EXPECT_THAT(send_command({"launch", "-c", "w00t"}), Eq(mp::ReturnCode::CommandLineError));
}

TEST_F(Client, launch_cmd_cpu_option_alpha_fail)
{
    EXPECT_THAT(send_command({"launch", "-c", "many"}), Eq(mp::ReturnCode::CommandLineError));
}

TEST_F(Client, launch_cmd_cpu_option_decimal_fail)
{
    EXPECT_THAT(send_command({"launch", "-c", "1.608"}), Eq(mp::ReturnCode::CommandLineError));
}

TEST_F(Client, launch_cmd_cpu_option_zero_fail)
{
    EXPECT_THAT(send_command({"launch", "-c", "0"}), Eq(mp::ReturnCode::CommandLineError));
}

TEST_F(Client, launch_cmd_cpu_option_negative_fail)
{
    EXPECT_THAT(send_command({"launch", "-c", "-2"}), Eq(mp::ReturnCode::CommandLineError));
}

TEST_F(Client, launch_cmd_cpu_option_fails_no_value)
{
    EXPECT_THAT(send_command({"launch", "-c"}), Eq(mp::ReturnCode::CommandLineError));
}

TEST_F(Client, DISABLE_ON_MACOS(launch_cmd_custom_image_file_ok))
{
    EXPECT_CALL(mock_daemon, launch(_, _, _));
    EXPECT_THAT(send_command({"launch", "file://foo"}), Eq(mp::ReturnCode::Ok));
}

TEST_F(Client, DISABLE_ON_MACOS(launch_cmd_custom_image_http_ok))
{
    EXPECT_CALL(mock_daemon, launch(_, _, _));
    EXPECT_THAT(send_command({"launch", "http://foo"}), Eq(mp::ReturnCode::Ok));
}

TEST_F(Client, launch_cmd_cloudinit_option_with_valid_file_is_ok)
{
    QTemporaryFile tmpfile; // file is auto-deleted when this goes out of scope
    tmpfile.open();
    tmpfile.write("password: passw0rd"); // need some YAML
    tmpfile.close();
    EXPECT_CALL(mock_daemon, launch(_, _, _));
    EXPECT_THAT(send_command({"launch", "--cloud-init", qPrintable(tmpfile.fileName())}), Eq(mp::ReturnCode::Ok));
}

TEST_F(Client, launch_cmd_cloudinit_option_fails_with_missing_file)
{
    std::stringstream cerr_stream;
    auto missing_file{"/definitely/missing-file"};

    EXPECT_THAT(send_command({"launch", "--cloud-init", missing_file}, trash_stream, cerr_stream),
                Eq(mp::ReturnCode::CommandLineError));
    EXPECT_NE(std::string::npos, cerr_stream.str().find("No such file")) << "cerr has: " << cerr_stream.str();
    EXPECT_NE(std::string::npos, cerr_stream.str().find(missing_file)) << "cerr has: " << cerr_stream.str();
}

TEST_F(Client, launch_cmd_cloudinit_option_fails_no_value)
{
    EXPECT_THAT(send_command({"launch", "--cloud-init"}), Eq(mp::ReturnCode::CommandLineError));
}

TEST_F(Client, launch_cmd_cloudinit_option_reads_stdin_ok)
{
    MockStdCin cin("password: passw0rd"); // no effect since terminal encapsulation of streams

    std::stringstream ss;
    EXPECT_CALL(mock_daemon, launch(_, _, _));
    EXPECT_THAT(send_command({"launch", "--cloud-init", "-"}, trash_stream, trash_stream, ss), Eq(mp::ReturnCode::Ok));
}

#ifndef WIN32 // TODO make home mocking work for windows
TEST_F(Client, launch_cmd_automounts_home_in_petenv)
{
    const auto fake_home = QTemporaryDir{}; // the client checks the mount source exists
    const auto env_scope = mpt::SetEnvScope{"HOME", fake_home.path().toUtf8()};
    const auto home_automount_matcher = make_automount_matcher(fake_home);
    const auto petenv_launch_matcher = make_launch_instance_matcher(petenv_name);
    const auto ok = grpc::Status{};

    InSequence seq;
    EXPECT_CALL(mock_daemon, launch(_, petenv_launch_matcher, _)).WillOnce(Return(ok));
    EXPECT_CALL(mock_daemon, mount(_, home_automount_matcher, _)).WillOnce(Return(ok));
    EXPECT_THAT(send_command({"launch", "--name", petenv_name}), Eq(mp::ReturnCode::Ok));
}
#endif

TEST_F(Client, launchCmdSkipsAutomountWhenDisabled)
{
    const grpc::Status ok{};
    std::stringstream cout_stream;
    EXPECT_CALL(mock_daemon, get(_, Property(&mp::GetRequest::key, StrEq(mp::mounts_key)), _))
        .WillOnce(Invoke(make_get_reply("false")));

    EXPECT_CALL(mock_daemon, launch).WillOnce(Return(ok));
    EXPECT_CALL(mock_daemon, mount).Times(0);

    EXPECT_THAT(send_command({"launch", "--name", petenv_name}, cout_stream), Eq(mp::ReturnCode::Ok));
    EXPECT_THAT(cout_stream.str(), HasSubstr("Skipping 'Home' mount due to disabled mounts feature\n"));
}

TEST_F(Client, launchCmdOnlyWarnsMountForPetEnv)
{
    const auto invalid_argument = grpc::Status{grpc::StatusCode::INVALID_ARGUMENT, "msg"};
    std::stringstream cout_stream;
    EXPECT_CALL(mock_settings, get(Eq(mp::mounts_key))).WillRepeatedly(Return("false"));
    EXPECT_CALL(mock_daemon, launch(_, _, _)).WillOnce(Return(invalid_argument));

    EXPECT_THAT(send_command({"launch", "--name", ".asdf"}, cout_stream), Eq(mp::ReturnCode::CommandFail));
    EXPECT_THAT(cout_stream.str(), Not(HasSubstr("Skipping 'Home' mount due to disabled mounts feature\n")));
}

TEST_F(Client, launchCmdFailsWhenUnableToRetrieveAutomountSetting)
{
    const auto ok = grpc::Status{};
    const auto error = grpc::Status{grpc::StatusCode::INTERNAL, "oops"};

    InSequence seq;
    EXPECT_CALL(mock_daemon, launch).WillOnce(Return(ok));
    EXPECT_CALL(mock_daemon, get).WillOnce(Return(error));
    EXPECT_CALL(mock_daemon, mount).Times(0);
    EXPECT_THAT(send_command({"launch", "--name", petenv_name}), Eq(mp::ReturnCode::CommandFail));
}

TEST_F(Client, launch_cmd_fails_when_automounting_in_petenv_fails)
{
    const grpc::Status ok{}, mount_failure{grpc::StatusCode::INVALID_ARGUMENT, "msg"};

    InSequence seq;
    EXPECT_CALL(mock_daemon, launch(_, _, _)).WillOnce(Return(ok));
    EXPECT_CALL(mock_daemon, mount(_, _, _)).WillOnce(Return(mount_failure));
    EXPECT_THAT(send_command({"launch", "--name", petenv_name}), Eq(mp::ReturnCode::CommandFail));
}

TEST_F(Client, launch_cmd_forwards_verbosity_to_subcommands)
{
    const auto ok = grpc::Status{};
    const auto verbosity = 4;

    InSequence seq;
    EXPECT_CALL(mock_daemon, launch(_, make_request_verbosity_matcher<mp::LaunchRequest>(verbosity), _))
        .WillOnce(Return(ok));
    EXPECT_CALL(mock_daemon, mount(_, make_request_verbosity_matcher<mp::MountRequest>(verbosity), _))
        .WillOnce(Return(ok));
    EXPECT_THAT(send_command({"launch", "--name", petenv_name, "-vvvv"}), Eq(mp::ReturnCode::Ok));
}

TEST_F(Client, launch_cmd_does_not_automount_in_normal_instances)
{
    EXPECT_CALL(mock_daemon, launch(_, _, _));
    EXPECT_CALL(mock_daemon, mount(_, _, _)).Times(0); // because we may want to move from a Strict mock in the future
    EXPECT_THAT(send_command({"launch"}), Eq(mp::ReturnCode::Ok));
}

TEST_F(Client, launch_cmd_disabled_petenv_passes)
{
    const auto custom_petenv = "";
    EXPECT_CALL(mock_settings, get(Eq(mp::petenv_key))).WillRepeatedly(Return(custom_petenv));

    const auto petenv_matcher = make_launch_instance_matcher("foo");
    EXPECT_CALL(mock_daemon, launch(_, petenv_matcher, _));

    EXPECT_THAT(send_command({"launch", "--name", "foo"}), Eq(mp::ReturnCode::Ok));
}

struct TestInvalidNetworkOptions : Client, WithParamInterface<std::vector<std::string>>
{
};

TEST_P(TestInvalidNetworkOptions, launch_cmd_return)
{
    auto commands = GetParam();
    commands.insert(commands.begin(), std::string{"launch"});

    EXPECT_CALL(mock_daemon, launch(_, _, _)).Times(0);

    EXPECT_THAT(send_command(commands), Eq(mp::ReturnCode::CommandLineError));
}

INSTANTIATE_TEST_SUITE_P(Client, TestInvalidNetworkOptions,
                         Values(std::vector<std::string>{"--network", "invalid=option"},
                                std::vector<std::string>{"--network"},
                                std::vector<std::string>{"--network", "mode=manual"},
                                std::vector<std::string>{"--network", "mode=manual=auto"},
                                std::vector<std::string>{"--network", "name=eth0,mode=man"},
                                std::vector<std::string>{"--network", "name=eth1,mac=0a"},
                                std::vector<std::string>{"--network", "eth2", "--network"}));

struct TestValidNetworkOptions : Client, WithParamInterface<std::vector<std::string>>
{
};

TEST_P(TestValidNetworkOptions, launch_cmd_return)
{
    auto commands = GetParam();
    commands.insert(commands.begin(), std::string{"launch"});

    EXPECT_CALL(mock_daemon, launch(_, _, _));

    EXPECT_THAT(send_command(commands), Eq(mp::ReturnCode::Ok));
}

INSTANTIATE_TEST_SUITE_P(Client, TestValidNetworkOptions,
                         Values(std::vector<std::string>{"--network", "eth3"},
                                std::vector<std::string>{"--network", "name=eth4", "--network", "eth5"},
                                std::vector<std::string>{"--network", "name=eth6,mac=01:23:45:67:89:ab"},
                                std::vector<std::string>{"--network", "name=eth7,mode=manual"},
                                std::vector<std::string>{"--network", "name=eth8,mode=auto"},
                                std::vector<std::string>{"--network", "name=eth9", "--network", "name=eth9"},
                                std::vector<std::string>{"--network", "bridged"},
                                std::vector<std::string>{"--network", "name=bridged"},
                                std::vector<std::string>{"--bridged"}));

// purge cli tests
TEST_F(Client, purge_cmd_ok_no_args)
{
    EXPECT_CALL(mock_daemon, purge(_, _, _));
    EXPECT_THAT(send_command({"purge"}), Eq(mp::ReturnCode::Ok));
}

TEST_F(Client, purge_cmd_fails_with_args)
{
    EXPECT_THAT(send_command({"purge", "foo"}), Eq(mp::ReturnCode::CommandLineError));
}

TEST_F(Client, purge_cmd_help_ok)
{
    EXPECT_THAT(send_command({"purge", "-h"}), Eq(mp::ReturnCode::Ok));
}

// exec cli tests
TEST_F(Client, exec_cmd_double_dash_ok_cmd_arg)
{
    EXPECT_CALL(mock_daemon, ssh_info(_, _, _));
    EXPECT_THAT(send_command({"exec", "foo", "--", "cmd"}), Eq(mp::ReturnCode::Ok));
}

TEST_F(Client, exec_cmd_double_dash_ok_cmd_arg_with_opts)
{
    EXPECT_CALL(mock_daemon, ssh_info(_, _, _));
    EXPECT_THAT(send_command({"exec", "foo", "--", "cmd", "--foo", "--bar"}), Eq(mp::ReturnCode::Ok));
}

TEST_F(Client, exec_cmd_double_dash_fails_missing_cmd_arg)
{
    EXPECT_THAT(send_command({"exec", "foo", "--"}), Eq(mp::ReturnCode::CommandLineError));
}

TEST_F(Client, exec_cmd_no_double_dash_ok_cmd_arg)
{
    EXPECT_CALL(mock_daemon, ssh_info(_, _, _));
    EXPECT_THAT(send_command({"exec", "foo", "cmd"}), Eq(mp::ReturnCode::Ok));
}

TEST_F(Client, exec_cmd_no_double_dash_ok_multiple_args)
{
    EXPECT_CALL(mock_daemon, ssh_info(_, _, _));
    EXPECT_THAT(send_command({"exec", "foo", "cmd", "bar"}), Eq(mp::ReturnCode::Ok));
}

TEST_F(Client, exec_cmd_no_double_dash_fails_cmd_arg_with_opts)
{
    EXPECT_THAT(send_command({"exec", "foo", "cmd", "--foo"}), Eq(mp::ReturnCode::CommandLineError));
}

TEST_F(Client, exec_cmd_help_ok)
{
    EXPECT_THAT(send_command({"exec", "-h"}), Eq(mp::ReturnCode::Ok));
}

TEST_F(Client, exec_cmd_no_double_dash_unknown_option_fails_print_suggested_command)
{
    std::stringstream cerr_stream;
    EXPECT_THAT(send_command({"exec", "foo", "cmd", "--unknownOption"}, trash_stream, cerr_stream),
                Eq(mp::ReturnCode::CommandLineError));
    EXPECT_THAT(
        cerr_stream.str(),
        HasSubstr("Options to the inner command should come after \"--\", like this:\nmultipass exec <instance> -- "
                  "<command> <arguments>\n"));
}

TEST_F(Client, exec_cmd_double_dash_unknown_option_fails_does_not_print_suggested_command)
{
    std::stringstream cerr_stream;
    EXPECT_THAT(send_command({"exec", "foo", "--unknownOption", "--", "cmd"}, trash_stream, cerr_stream),
                Eq(mp::ReturnCode::CommandLineError));
    EXPECT_THAT(
        cerr_stream.str(),
        Not(HasSubstr("Options to the inner command should come after \"--\", like this:\nmultipass exec <instance> -- "
                      "<command> <arguments>\n")));
}

TEST_F(Client, exec_cmd_no_double_dash_no_unknown_option_fails_does_not_print_suggested_command)
{
    std::stringstream cerr_stream;
    EXPECT_THAT(send_command({"exec", "foo", "cmd", "--help"}, trash_stream, cerr_stream), Eq(mp::ReturnCode::Ok));
    EXPECT_THAT(
        cerr_stream.str(),
        Not(HasSubstr("Options to the inner command should come after \"--\", like this:\nmultipass exec <instance> -- "
                      "<command> <arguments>\n")));
}

TEST_F(Client, exec_cmd_starts_instance_if_stopped_or_suspended)
{
    const auto instance = "ordinary";
    const auto ssh_info_matcher = make_ssh_info_instance_matcher(instance);
    const auto start_matcher = make_instance_in_repeated_field_matcher<mp::StartRequest, 1>(instance);
    const grpc::Status ok{}, aborted{grpc::StatusCode::ABORTED, "msg"};

    InSequence seq;
    EXPECT_CALL(mock_daemon, ssh_info(_, ssh_info_matcher, _)).WillOnce(Return(aborted));
    EXPECT_CALL(mock_daemon, start(_, start_matcher, _)).WillOnce(Return(ok));
    EXPECT_CALL(mock_daemon, ssh_info(_, ssh_info_matcher, _)).WillOnce(Return(ok));

    EXPECT_THAT(send_command({"exec", instance, "--", "command"}), Eq(mp::ReturnCode::Ok));
}

TEST_F(Client, exec_cmd_fails_on_other_absent_instance)
{
    const auto instance = "ordinary";
    const auto instance_matcher = make_ssh_info_instance_matcher(instance);
    const grpc::Status notfound{grpc::StatusCode::NOT_FOUND, "msg"};

    EXPECT_CALL(mock_daemon, ssh_info(_, instance_matcher, _)).WillOnce(Return(notfound));
    EXPECT_THAT(send_command({"exec", instance, "--", "command"}), Eq(mp::ReturnCode::CommandFail));
}

// help cli tests
TEST_F(Client, help_cmd_ok_with_valid_single_arg)
{
    EXPECT_THAT(send_command({"help", "launch"}), Eq(mp::ReturnCode::Ok));
}

TEST_F(Client, help_cmd_ok_no_args)
{
    EXPECT_THAT(send_command({"help"}), Eq(mp::ReturnCode::Ok));
}

TEST_F(Client, help_cmd_fails_with_invalid_arg)
{
    EXPECT_THAT(send_command({"help", "foo"}), Eq(mp::ReturnCode::CommandLineError));
}

TEST_F(Client, help_cmd_help_ok)
{
    EXPECT_THAT(send_command({"help", "-h"}), Eq(mp::ReturnCode::Ok));
}

// info cli tests
TEST_F(Client, info_cmd_fails_no_args)
{
    EXPECT_THAT(send_command({"info"}), Eq(mp::ReturnCode::CommandLineError));
}

TEST_F(Client, info_cmd_ok_with_one_arg)
{
    EXPECT_CALL(mock_daemon, info(_, _, _));
    EXPECT_THAT(send_command({"info", "foo"}), Eq(mp::ReturnCode::Ok));
}

TEST_F(Client, info_cmd_succeeds_with_multiple_args)
{
    EXPECT_CALL(mock_daemon, info(_, _, _));
    EXPECT_THAT(send_command({"info", "foo", "bar"}), Eq(mp::ReturnCode::Ok));
}

TEST_F(Client, info_cmd_help_ok)
{
    EXPECT_THAT(send_command({"info", "-h"}), Eq(mp::ReturnCode::Ok));
}

TEST_F(Client, info_cmd_succeeds_with_all)
{
    EXPECT_CALL(mock_daemon, info(_, _, _));
    EXPECT_THAT(send_command({"info", "--all"}), Eq(mp::ReturnCode::Ok));
}

TEST_F(Client, info_cmd_fails_with_names_and_all)
{
    EXPECT_THAT(send_command({"info", "--all", "foo", "bar"}), Eq(mp::ReturnCode::CommandLineError));
}

// list cli tests
TEST_F(Client, list_cmd_ok_no_args)
{
    EXPECT_CALL(mock_daemon, list(_, Property(&mp::ListRequest::request_ipv4, IsTrue()), _));
    EXPECT_THAT(send_command({"list"}), Eq(mp::ReturnCode::Ok));
}

TEST_F(Client, list_cmd_fails_with_args)
{
    EXPECT_THAT(send_command({"list", "foo"}), Eq(mp::ReturnCode::CommandLineError));
}

TEST_F(Client, list_cmd_help_ok)
{
    EXPECT_THAT(send_command({"list", "-h"}), Eq(mp::ReturnCode::Ok));
}

TEST_F(Client, list_cmd_no_ipv4_ok)
{
    EXPECT_CALL(mock_daemon, list(_, Property(&mp::ListRequest::request_ipv4, IsFalse()), _));
    EXPECT_THAT(send_command({"list", "--no-ipv4"}), Eq(mp::ReturnCode::Ok));
}

// mount cli tests
// Note: mpt::test_data_path() returns an absolute path
TEST_F(Client, mount_cmd_good_absolute_source_path)
{
    EXPECT_CALL(mock_daemon, mount(_, _, _));
    EXPECT_THAT(send_command({"mount", mpt::test_data_path().toStdString(), "test-vm:test"}), Eq(mp::ReturnCode::Ok));
}

TEST_F(Client, mount_cmd_good_relative_source_path)
{
    EXPECT_CALL(mock_daemon, mount(_, _, _));
    EXPECT_THAT(send_command({"mount", "..", "test-vm:test"}), Eq(mp::ReturnCode::Ok));
}

TEST_F(Client, mount_cmd_fails_invalid_source_path)
{
    EXPECT_THAT(send_command({"mount", mpt::test_data_path_for("foo").toStdString(), "test-vm:test"}),
                Eq(mp::ReturnCode::CommandLineError));
}

TEST_F(Client, mount_cmd_good_valid_uid_mappings)
{
    EXPECT_CALL(mock_daemon, mount(_, _, _));
    EXPECT_THAT(send_command({"mount", mpt::test_data_path().toStdString(), "-u", "1000:501", "test-vm:test"}),
                Eq(mp::ReturnCode::Ok));
}

TEST_F(Client, mount_cmd_good_valid_large_uid_mappings)
{
    EXPECT_CALL(mock_daemon, mount(_, _, _));
    EXPECT_THAT(send_command({"mount", mpt::test_data_path().toStdString(), "-u", "218038053:0", "test-vm:test"}),
                Eq(mp::ReturnCode::Ok));
}

TEST_F(Client, mount_cmd_fails_invalid_string_uid_mappings)
{
    EXPECT_THAT(send_command({"mount", mpt::test_data_path().toStdString(), "-u", "foo:bar", "test-vm:test"}),
                Eq(mp::ReturnCode::CommandLineError));
}

TEST_F(Client, mount_cmd_fails_invalid_host_int_uid_mappings)
{
    EXPECT_THAT(send_command({"mount", mpt::test_data_path().toStdString(), "-u", "5000000000:0", "test-vm:test"}),
                Eq(mp::ReturnCode::CommandLineError));
}

TEST_F(Client, mount_cmd_good_valid_gid_mappings)
{
    EXPECT_CALL(mock_daemon, mount(_, _, _));
    EXPECT_THAT(send_command({"mount", mpt::test_data_path().toStdString(), "-g", "1000:501", "test-vm:test"}),
                Eq(mp::ReturnCode::Ok));
}

TEST_F(Client, mount_cmd_good_valid_large_gid_mappings)
{
    EXPECT_CALL(mock_daemon, mount(_, _, _));
    EXPECT_THAT(send_command({"mount", mpt::test_data_path().toStdString(), "-g", "218038053:0", "test-vm:test"}),
                Eq(mp::ReturnCode::Ok));
}

TEST_F(Client, mount_cmd_fails_invalid_string_gid_mappings)
{
    EXPECT_THAT(send_command({"mount", mpt::test_data_path().toStdString(), "-g", "foo:bar", "test-vm:test"}),
                Eq(mp::ReturnCode::CommandLineError));
}

TEST_F(Client, mount_cmd_fails_invalid_host_int_gid_mappings)
{
    EXPECT_THAT(send_command({"mount", mpt::test_data_path().toStdString(), "-g", "5000000000:0", "test-vm:test"}),
                Eq(mp::ReturnCode::CommandLineError));
}

// recover cli tests
TEST_F(Client, recover_cmd_fails_no_args)
{
    EXPECT_THAT(send_command({"recover"}), Eq(mp::ReturnCode::CommandLineError));
}

TEST_F(Client, recover_cmd_ok_with_one_arg)
{
    EXPECT_CALL(mock_daemon, recover(_, _, _));
    EXPECT_THAT(send_command({"recover", "foo"}), Eq(mp::ReturnCode::Ok));
}

TEST_F(Client, recover_cmd_succeeds_with_multiple_args)
{
    EXPECT_CALL(mock_daemon, recover(_, _, _));
    EXPECT_THAT(send_command({"recover", "foo", "bar"}), Eq(mp::ReturnCode::Ok));
}

TEST_F(Client, recover_cmd_help_ok)
{
    EXPECT_THAT(send_command({"recover", "-h"}), Eq(mp::ReturnCode::Ok));
}

TEST_F(Client, recover_cmd_succeeds_with_all)
{
    EXPECT_CALL(mock_daemon, recover(_, _, _));
    EXPECT_THAT(send_command({"recover", "--all"}), Eq(mp::ReturnCode::Ok));
}

TEST_F(Client, recover_cmd_fails_with_names_and_all)
{
    EXPECT_THAT(send_command({"recover", "--all", "foo", "bar"}), Eq(mp::ReturnCode::CommandLineError));
}

// start cli tests
TEST_F(Client, start_cmd_ok_with_one_arg)
{
    EXPECT_CALL(mock_daemon, start(_, _, _));
    EXPECT_THAT(send_command({"start", "foo"}), Eq(mp::ReturnCode::Ok));
}

TEST_F(Client, start_cmd_succeeds_with_multiple_args)
{
    EXPECT_CALL(mock_daemon, start(_, _, _));
    EXPECT_THAT(send_command({"start", "foo", "bar"}), Eq(mp::ReturnCode::Ok));
}

TEST_F(Client, start_cmd_help_ok)
{
    EXPECT_THAT(send_command({"start", "-h"}), Eq(mp::ReturnCode::Ok));
}

TEST_F(Client, start_cmd_succeeds_with_all)
{
    EXPECT_CALL(mock_daemon, start(_, _, _));
    EXPECT_THAT(send_command({"start", "--all"}), Eq(mp::ReturnCode::Ok));
}

TEST_F(Client, start_cmd_fails_with_names_and_all)
{
    EXPECT_THAT(send_command({"start", "--all", "foo", "bar"}), Eq(mp::ReturnCode::CommandLineError));
}

TEST_F(Client, start_cmd_no_args_targets_petenv)
{
    const auto petenv_matcher = make_instance_in_repeated_field_matcher<mp::StartRequest, 1>(petenv_name);
    EXPECT_CALL(mock_daemon, start(_, petenv_matcher, _));
    EXPECT_THAT(send_command({"start"}), Eq(mp::ReturnCode::Ok));
}

TEST_F(Client, start_cmd_considers_configured_petenv)
{
    const auto custom_petenv = "jarjar binks";
    EXPECT_CALL(mock_settings, get(Eq(mp::petenv_key))).WillRepeatedly(Return(custom_petenv));

    const auto petenv_matcher = make_instance_in_repeated_field_matcher<mp::StartRequest, 1>(custom_petenv);
    EXPECT_CALL(mock_daemon, start(_, petenv_matcher, _));
    EXPECT_THAT(send_command({"start"}), Eq(mp::ReturnCode::Ok));
}

TEST_F(Client, start_cmd_can_target_petenv_explicitly)
{
    const auto petenv_matcher = make_instance_in_repeated_field_matcher<mp::StartRequest, 1>(petenv_name);
    EXPECT_CALL(mock_daemon, start(_, petenv_matcher, _));
    EXPECT_THAT(send_command({"start", petenv_name}), Eq(mp::ReturnCode::Ok));
}

TEST_F(Client, start_cmd_can_target_petenv_among_others)
{
    const auto petenv_matcher2 = make_instance_in_repeated_field_matcher<mp::StartRequest, 2>(petenv_name);
    const auto petenv_matcher4 = make_instance_in_repeated_field_matcher<mp::StartRequest, 4>(petenv_name);

    InSequence s;
    EXPECT_CALL(mock_daemon, start(_, _, _));
    EXPECT_CALL(mock_daemon, start(_, petenv_matcher2, _)).Times(2);
    EXPECT_CALL(mock_daemon, start(_, petenv_matcher4, _));
    EXPECT_THAT(send_command({"start", "primary"}), Eq(mp::ReturnCode::Ok));
    EXPECT_THAT(send_command({"start", "foo", petenv_name}), Eq(mp::ReturnCode::Ok));
    EXPECT_THAT(send_command({"start", petenv_name, "bar"}), Eq(mp::ReturnCode::Ok));
    EXPECT_THAT(send_command({"start", "foo", petenv_name, "bar", "baz"}), Eq(mp::ReturnCode::Ok));
}

TEST_F(Client, start_cmd_disabled_petenv)
{
    EXPECT_CALL(mock_settings, get(Eq(mp::petenv_key))).WillRepeatedly(Return(""));
    EXPECT_CALL(mock_daemon, start(_, _, _));

    EXPECT_THAT(send_command({"start", "foo"}), Eq(mp::ReturnCode::Ok));
    EXPECT_THAT(send_command({"start"}), Eq(mp::ReturnCode::CommandLineError));
}

TEST_F(Client, start_cmd_disabled_petenv_all)
{
    EXPECT_CALL(mock_settings, get(Eq(mp::petenv_key))).WillRepeatedly(Return(""));
    EXPECT_CALL(mock_daemon, start(_, _, _));

    EXPECT_THAT(send_command({"start", "--all"}), Eq(mp::ReturnCode::Ok));
}

TEST_F(Client, start_cmd_disabled_petenv_help)
{
    EXPECT_CALL(mock_settings, get(Eq(mp::petenv_key))).WillRepeatedly(Return(""));
    EXPECT_CALL(mock_daemon, start(_, _, _)).Times(0);

    EXPECT_THAT(send_command({"start", "-h"}), Eq(mp::ReturnCode::Ok));
}

// version cli tests
TEST_F(Client, version_without_arg)
{
    EXPECT_CALL(mock_daemon, version(_, _, _));
    EXPECT_THAT(send_command({"version"}), Eq(mp::ReturnCode::Ok));
}

TEST_F(Client, version_with_positional_format_arg)
{
    EXPECT_THAT(send_command({"version", "format"}), Eq(mp::ReturnCode::CommandLineError));
}

TEST_F(Client, version_with_option_format_arg)
{
    EXPECT_CALL(mock_daemon, version(_, _, _)).Times(4);
    EXPECT_THAT(send_command({"version", "--format=table"}), Eq(mp::ReturnCode::Ok));
    EXPECT_THAT(send_command({"version", "--format=yaml"}), Eq(mp::ReturnCode::Ok));
    EXPECT_THAT(send_command({"version", "--format=json"}), Eq(mp::ReturnCode::Ok));
    EXPECT_THAT(send_command({"version", "--format=csv"}), Eq(mp::ReturnCode::Ok));
}

TEST_F(Client, version_with_option_format_invalid_arg)
{
    EXPECT_THAT(send_command({"version", "--format=default"}), Eq(mp::ReturnCode::CommandLineError));
    EXPECT_THAT(send_command({"version", "--format=MumboJumbo"}), Eq(mp::ReturnCode::CommandLineError));
}

TEST_F(Client, version_parse_failure)
{
    EXPECT_THAT(send_command({"version", "--format"}), Eq(mp::ReturnCode::CommandLineError));
}

TEST_F(Client, version_info_on_failure)
{
    const grpc::Status notfound{grpc::StatusCode::NOT_FOUND, "msg"};

    EXPECT_CALL(mock_daemon, version(_, _, _)).WillOnce(Return(notfound));
    EXPECT_THAT(send_command({"version", "--format=yaml"}), Eq(mp::ReturnCode::Ok));
}

namespace
{
grpc::Status aborted_start_status(const std::vector<std::string>& absent_instances = {},
                                  const std::vector<std::string>& deleted_instances = {})
{
    mp::StartError start_error{};
    auto* errors = start_error.mutable_instance_errors();

    for (const auto& instance : absent_instances)
        errors->insert({instance, mp::StartError::DOES_NOT_EXIST});

    for (const auto& instance : deleted_instances)
        errors->insert({instance, mp::StartError::INSTANCE_DELETED});

    return {grpc::StatusCode::ABORTED, "fakemsg", start_error.SerializeAsString()};
}

std::vector<std::string> concat(const std::vector<std::string>& v1, const std::vector<std::string>& v2)
{
    auto ret = v1;
    ret.insert(end(ret), cbegin(v2), cend(v2));

    return ret;
}
} // namespace

TEST_F(Client, start_cmd_launches_petenv_if_absent)
{
    const auto petenv_start_matcher = make_instance_in_repeated_field_matcher<mp::StartRequest, 1>(petenv_name);
    const auto petenv_launch_matcher = make_launch_instance_matcher(petenv_name);
    const grpc::Status ok{}, aborted = aborted_start_status({petenv_name});

    EXPECT_CALL(mock_daemon, mount).WillRepeatedly(Return(ok)); // 0 or more times

    InSequence seq;
    EXPECT_CALL(mock_daemon, start(_, petenv_start_matcher, _)).WillOnce(Return(aborted));
    EXPECT_CALL(mock_daemon, launch(_, petenv_launch_matcher, _)).WillOnce(Return(ok));
    EXPECT_CALL(mock_daemon, start(_, petenv_start_matcher, _)).WillOnce(Return(ok));
    EXPECT_THAT(send_command({"start", petenv_name}), Eq(mp::ReturnCode::Ok));
}

TEST_F(Client, start_cmd_automounts_when_launching_petenv)
{
    const grpc::Status ok{}, aborted = aborted_start_status({petenv_name});

    InSequence seq;
    EXPECT_CALL(mock_daemon, start(_, _, _)).WillOnce(Return(aborted));
    EXPECT_CALL(mock_daemon, launch(_, _, _)).WillOnce(Return(ok));
    EXPECT_CALL(mock_daemon, mount(_, _, _)).WillOnce(Return(ok));
    EXPECT_CALL(mock_daemon, start(_, _, _)).WillOnce(Return(ok));
    EXPECT_THAT(send_command({"start", petenv_name}), Eq(mp::ReturnCode::Ok));
}

TEST_F(Client, startCmdSkipsAutomountWhenDisabled)
{
    std::stringstream cout_stream;
    const grpc::Status ok{}, aborted = aborted_start_status({petenv_name});
    EXPECT_CALL(mock_daemon, get(_, Property(&mp::GetRequest::key, StrEq(mp::mounts_key)), _))
        .WillOnce(Invoke(make_get_reply("false")));

    InSequence seq;
    EXPECT_CALL(mock_daemon, start(_, _, _)).WillOnce(Return(aborted));
    EXPECT_CALL(mock_daemon, launch(_, _, _)).WillOnce(Return(ok));
    EXPECT_CALL(mock_daemon, mount(_, _, _)).Times(0);
    EXPECT_CALL(mock_daemon, start(_, _, _)).WillOnce(Return(ok));
    EXPECT_THAT(send_command({"start", petenv_name}, cout_stream), Eq(mp::ReturnCode::Ok));
    EXPECT_THAT(cout_stream.str(), HasSubstr("Skipping 'Home' mount due to disabled mounts feature\n"));
}

TEST_F(Client, start_cmd_forwards_verbosity_to_subcommands)
{
    const grpc::Status ok{}, aborted = aborted_start_status({petenv_name});
    const auto verbosity = 2;

    InSequence seq;
    EXPECT_CALL(mock_daemon, start(_, make_request_verbosity_matcher<mp::StartRequest>(verbosity), _))
        .WillOnce(Return(aborted));
    EXPECT_CALL(mock_daemon, launch(_, make_request_verbosity_matcher<mp::LaunchRequest>(verbosity), _))
        .WillOnce(Return(ok));
    EXPECT_CALL(mock_daemon, mount(_, make_request_verbosity_matcher<mp::MountRequest>(verbosity), _))
        .WillOnce(Return(ok));
    EXPECT_CALL(mock_daemon, start(_, make_request_verbosity_matcher<mp::StartRequest>(verbosity), _))
        .WillOnce(Return(ok));
    EXPECT_THAT(send_command({"start", "-vv"}), Eq(mp::ReturnCode::Ok));
}

TEST_F(Client, start_cmd_forwards_timeout_to_subcommands)
{
    const grpc::Status ok{}, aborted = aborted_start_status({petenv_name});
    const auto timeout = 123;

    InSequence seq;
    EXPECT_CALL(mock_daemon, start(_, make_request_timeout_matcher<mp::StartRequest>(timeout), _))
        .WillOnce(Return(aborted));
    EXPECT_CALL(mock_daemon, launch(_, make_request_timeout_matcher<mp::LaunchRequest>(timeout), _))
        .WillOnce(Return(ok));
    EXPECT_CALL(mock_daemon, mount).WillOnce(Return(ok));
    EXPECT_CALL(mock_daemon, start(_, make_request_timeout_matcher<mp::StartRequest>(timeout), _)).WillOnce(Return(ok));
    EXPECT_THAT(send_command({"start", "--timeout", std::to_string(timeout)}), Eq(mp::ReturnCode::Ok));
}

TEST_F(Client, startCmdFailsWhenUnableToRetrieveAutomountSetting)
{
    const auto ok = grpc::Status{};
    const auto aborted = aborted_start_status({petenv_name});
    const auto error = grpc::Status{grpc::StatusCode::INTERNAL, "oops"};

    InSequence seq;
    EXPECT_CALL(mock_daemon, start).WillOnce(Return(aborted));
    EXPECT_CALL(mock_daemon, launch).WillOnce(Return(ok));
    EXPECT_CALL(mock_daemon, get).WillOnce(Return(error));
    EXPECT_CALL(mock_daemon, mount).Times(0);
    EXPECT_THAT(send_command({"start", petenv_name}), Eq(mp::ReturnCode::CommandFail));
}

TEST_F(Client, start_cmd_fails_when_automounting_in_petenv_fails)
{
    const auto ok = grpc::Status{};
    const auto aborted = aborted_start_status({petenv_name});
    const auto mount_failure = grpc::Status{grpc::StatusCode::INVALID_ARGUMENT, "msg"};

    InSequence seq;
    EXPECT_CALL(mock_daemon, start(_, _, _)).WillOnce(Return(aborted));
    EXPECT_CALL(mock_daemon, launch(_, _, _)).WillOnce(Return(ok));
    EXPECT_CALL(mock_daemon, mount(_, _, _)).WillOnce(Return(mount_failure));
    EXPECT_THAT(send_command({"start", petenv_name}), Eq(mp::ReturnCode::CommandFail));
}

TEST_F(Client, start_cmd_launches_petenv_if_absent_among_others_present)
{
    std::vector<std::string> instances{"a", "b", petenv_name, "c"}, cmd = concat({"start"}, instances);

    const auto instance_start_matcher = make_instances_sequence_matcher<mp::StartRequest>(instances);
    const auto petenv_launch_matcher = make_launch_instance_matcher(petenv_name);
    const grpc::Status ok{}, aborted = aborted_start_status({petenv_name});

    EXPECT_CALL(mock_daemon, mount).WillRepeatedly(Return(ok)); // 0 or more times

    InSequence seq;
    EXPECT_CALL(mock_daemon, start(_, instance_start_matcher, _)).WillOnce(Return(aborted));
    EXPECT_CALL(mock_daemon, launch(_, petenv_launch_matcher, _)).WillOnce(Return(ok));
    EXPECT_CALL(mock_daemon, start(_, instance_start_matcher, _)).WillOnce(Return(ok));
    EXPECT_THAT(send_command(cmd), Eq(mp::ReturnCode::Ok));
}

TEST_F(Client, start_cmd_fails_if_petenv_if_absent_amont_others_absent)
{
    std::vector<std::string> instances{"a", "b", "c", petenv_name, "xyz"}, cmd = concat({"start"}, instances);

    const auto instance_start_matcher = make_instances_sequence_matcher<mp::StartRequest>(instances);
    const auto aborted = aborted_start_status({std::next(std::cbegin(instances), 2), std::cend(instances)});

    EXPECT_CALL(mock_daemon, start(_, instance_start_matcher, _)).WillOnce(Return(aborted));
    EXPECT_THAT(send_command(cmd), Eq(mp::ReturnCode::CommandFail));
}

TEST_F(Client, start_cmd_fails_if_petenv_if_absent_amont_others_deleted)
{
    std::vector<std::string> instances{"nope", petenv_name}, cmd = concat({"start"}, instances);

    const auto instance_start_matcher = make_instances_sequence_matcher<mp::StartRequest>(instances);
    const auto aborted = aborted_start_status({}, {instances.front()});

    EXPECT_CALL(mock_daemon, start(_, instance_start_matcher, _)).WillOnce(Return(aborted));
    EXPECT_THAT(send_command(cmd), Eq(mp::ReturnCode::CommandFail));
}

TEST_F(Client, start_cmd_fails_if_petenv_present_but_deleted)
{
    const auto petenv_start_matcher = make_instance_in_repeated_field_matcher<mp::StartRequest, 1>(petenv_name);
    const grpc::Status aborted = aborted_start_status({}, {petenv_name});

    InSequence seq;
    EXPECT_CALL(mock_daemon, start(_, petenv_start_matcher, _)).WillOnce(Return(aborted));
    EXPECT_THAT(send_command({"start", petenv_name}), Eq(mp::ReturnCode::CommandFail));
}

TEST_F(Client, start_cmd_fails_if_petenv_present_but_deleted_among_others)
{
    std::vector<std::string> instances{petenv_name, "other"}, cmd = concat({"start"}, instances);

    const auto instance_start_matcher = make_instances_sequence_matcher<mp::StartRequest>(instances);
    const auto aborted = aborted_start_status({}, {instances.front()});

    EXPECT_CALL(mock_daemon, start(_, instance_start_matcher, _)).WillOnce(Return(aborted));
    EXPECT_THAT(send_command(cmd), Eq(mp::ReturnCode::CommandFail));
}

TEST_F(Client, start_cmd_fails_on_other_absent_instance)
{
    std::vector<std::string> instances{"o-o", "O_o"}, cmd = concat({"start"}, instances);

    const auto instance_start_matcher = make_instances_sequence_matcher<mp::StartRequest>(instances);
    const auto aborted = aborted_start_status({}, {"O_o"});

    EXPECT_CALL(mock_daemon, start(_, instance_start_matcher, _)).WillOnce(Return(aborted));
    EXPECT_THAT(send_command(cmd), Eq(mp::ReturnCode::CommandFail));
}

TEST_F(Client, start_cmd_fails_on_other_absent_instances_with_petenv)
{
    std::vector<std::string> cmd{"start"}, instances{petenv_name, "lala", "zzz"};
    cmd.insert(end(cmd), cbegin(instances), cend(instances));

    const auto instance_start_matcher = make_instances_sequence_matcher<mp::StartRequest>(instances);
    const auto aborted = aborted_start_status({}, {"zzz"});
    EXPECT_CALL(mock_daemon, start(_, instance_start_matcher, _)).WillOnce(Return(aborted));
    EXPECT_THAT(send_command(cmd), Eq(mp::ReturnCode::CommandFail));
}

TEST_F(Client, start_cmd_does_not_add_petenv_to_others)
{
    const auto matcher = make_instances_matcher<mp::StartRequest>(ElementsAre(StrEq("foo"), StrEq("bar")));
    EXPECT_CALL(mock_daemon, start(_, matcher, _));
    EXPECT_THAT(send_command({"start", "foo", "bar"}), Eq(mp::ReturnCode::Ok));
}

TEST_F(Client, start_cmd_does_not_add_petenv_to_all)
{
    const auto matcher = make_instances_matcher<mp::StartRequest>(IsEmpty());
    EXPECT_CALL(mock_daemon, start(_, matcher, _));
    EXPECT_THAT(send_command({"start", "--all"}), Eq(mp::ReturnCode::Ok));
}

// stop cli tests
TEST_F(Client, stop_cmd_ok_with_one_arg)
{
    EXPECT_CALL(mock_daemon, stop(_, _, _));
    EXPECT_THAT(send_command({"stop", "foo"}), Eq(mp::ReturnCode::Ok));
}

TEST_F(Client, stop_cmd_succeeds_with_multiple_args)
{
    EXPECT_CALL(mock_daemon, stop(_, _, _));
    EXPECT_THAT(send_command({"stop", "foo", "bar"}), Eq(mp::ReturnCode::Ok));
}

TEST_F(Client, stop_cmd_help_ok)
{
    EXPECT_THAT(send_command({"stop", "-h"}), Eq(mp::ReturnCode::Ok));
}

TEST_F(Client, stop_cmd_succeeds_with_all)
{
    EXPECT_CALL(mock_daemon, stop(_, _, _));
    EXPECT_THAT(send_command({"stop", "--all"}), Eq(mp::ReturnCode::Ok));
}

TEST_F(Client, stop_cmd_fails_with_names_and_all)
{
    EXPECT_THAT(send_command({"stop", "--all", "foo", "bar"}), Eq(mp::ReturnCode::CommandLineError));
}

TEST_F(Client, stop_cmd_no_args_targets_petenv)
{
    const auto petenv_matcher = make_instance_in_repeated_field_matcher<mp::StopRequest, 1>(petenv_name);
    EXPECT_CALL(mock_daemon, stop(_, petenv_matcher, _));
    EXPECT_THAT(send_command({"stop"}), Eq(mp::ReturnCode::Ok));
}

TEST_F(Client, stop_cmd_considers_configured_petenv)
{
    const auto custom_petenv = "jarjar binks";
    EXPECT_CALL(mock_settings, get(Eq(mp::petenv_key))).WillRepeatedly(Return(custom_petenv));

    const auto petenv_matcher = make_instance_in_repeated_field_matcher<mp::StopRequest, 1>(custom_petenv);
    EXPECT_CALL(mock_daemon, stop(_, petenv_matcher, _));
    EXPECT_THAT(send_command({"stop"}), Eq(mp::ReturnCode::Ok));
}

TEST_F(Client, stop_cmd_can_target_petenv_explicitly)
{
    const auto petenv_matcher = make_instance_in_repeated_field_matcher<mp::StopRequest, 1>(petenv_name);
    EXPECT_CALL(mock_daemon, stop(_, petenv_matcher, _));
    EXPECT_THAT(send_command({"stop", petenv_name}), Eq(mp::ReturnCode::Ok));
}

TEST_F(Client, stop_cmd_can_target_petenv_among_others)
{
    const auto petenv_matcher2 = make_instance_in_repeated_field_matcher<mp::StopRequest, 2>(petenv_name);
    const auto petenv_matcher4 = make_instance_in_repeated_field_matcher<mp::StopRequest, 4>(petenv_name);

    InSequence s;
    EXPECT_CALL(mock_daemon, stop(_, _, _));
    EXPECT_CALL(mock_daemon, stop(_, petenv_matcher2, _)).Times(2);
    EXPECT_CALL(mock_daemon, stop(_, petenv_matcher4, _));
    EXPECT_THAT(send_command({"stop", "primary"}), Eq(mp::ReturnCode::Ok));
    EXPECT_THAT(send_command({"stop", "foo", petenv_name}), Eq(mp::ReturnCode::Ok));
    EXPECT_THAT(send_command({"stop", petenv_name, "bar"}), Eq(mp::ReturnCode::Ok));
    EXPECT_THAT(send_command({"stop", "foo", petenv_name, "bar", "baz"}), Eq(mp::ReturnCode::Ok));
}

TEST_F(Client, stop_cmd_does_not_add_petenv_to_others)
{
    const auto matcher = make_instances_matcher<mp::StopRequest>(ElementsAre(StrEq("foo"), StrEq("bar")));
    EXPECT_CALL(mock_daemon, stop(_, matcher, _));
    EXPECT_THAT(send_command({"stop", "foo", "bar"}), Eq(mp::ReturnCode::Ok));
}

TEST_F(Client, stop_cmd_does_not_add_petenv_to_all)
{
    const auto matcher = make_instances_matcher<mp::StopRequest>(IsEmpty());
    EXPECT_CALL(mock_daemon, stop(_, matcher, _));
    EXPECT_THAT(send_command({"stop", "--all"}), Eq(mp::ReturnCode::Ok));
}

TEST_F(Client, stop_cmd_fails_with_time_and_cancel)
{
    EXPECT_THAT(send_command({"stop", "--time", "+10", "--cancel", "foo"}), Eq(mp::ReturnCode::CommandLineError));
}

TEST_F(Client, stop_cmd_succeeds_with_plus_time)
{
    EXPECT_CALL(mock_daemon, stop(_, _, _));
    EXPECT_THAT(send_command({"stop", "foo", "--time", "+10"}), Eq(mp::ReturnCode::Ok));
}

TEST_F(Client, stop_cmd_succeeds_with_no_plus_time)
{
    EXPECT_CALL(mock_daemon, stop(_, _, _));
    EXPECT_THAT(send_command({"stop", "foo", "--time", "10"}), Eq(mp::ReturnCode::Ok));
}

TEST_F(Client, stop_cmd_fails_with_invalid_time_prefix)
{
    EXPECT_THAT(send_command({"stop", "foo", "--time", "-10"}), Eq(mp::ReturnCode::CommandLineError));
}

TEST_F(Client, stop_cmd_fails_with_invalid_time)
{
    EXPECT_THAT(send_command({"stop", "foo", "--time", "+bar"}), Eq(mp::ReturnCode::CommandLineError));
}

TEST_F(Client, stop_cmd_fails_with_time_suffix)
{
    EXPECT_THAT(send_command({"stop", "foo", "--time", "+10s"}), Eq(mp::ReturnCode::CommandLineError));
}

TEST_F(Client, stop_cmd_succeds_with_cancel)
{
    EXPECT_CALL(mock_daemon, stop(_, _, _));
    EXPECT_THAT(send_command({"stop", "foo", "--cancel"}), Eq(mp::ReturnCode::Ok));
}

TEST_F(Client, stop_cmd_no_args_time_option_delays_petenv_shutdown)
{
    const auto delay = 5;
    const auto matcher = AllOf(make_instance_in_repeated_field_matcher<mp::StopRequest, 1>(petenv_name),
                               Property(&mp::StopRequest::time_minutes, delay));
    EXPECT_CALL(mock_daemon, stop(_, matcher, _));
    EXPECT_THAT(send_command({"stop", "--time", std::to_string(delay)}), Eq(mp::ReturnCode::Ok));
}

TEST_F(Client, stop_cmd_no_args_cancel_option_cancels_delayed_petenv_shutdown)
{
    const auto matcher = AllOf(make_instance_in_repeated_field_matcher<mp::StopRequest, 1>(petenv_name),
                               Property(&mp::StopRequest::cancel_shutdown, true));
    EXPECT_CALL(mock_daemon, stop(_, matcher, _));
    EXPECT_THAT(send_command({"stop", "--cancel"}), Eq(mp::ReturnCode::Ok));
}

TEST_F(Client, stop_cmd_no_args_fails_with_time_and_cancel)
{
    EXPECT_THAT(send_command({"stop", "--time", "+10", "--cancel"}), Eq(mp::ReturnCode::CommandLineError));
}

TEST_F(Client, stop_cmd_disabled_petenv)
{
    EXPECT_CALL(mock_settings, get(Eq(mp::petenv_key))).WillRepeatedly(Return(""));

    EXPECT_THAT(send_command({"stop"}), Eq(mp::ReturnCode::CommandLineError));
    EXPECT_THAT(send_command({"stop", "--cancel"}), Eq(mp::ReturnCode::CommandLineError));
    EXPECT_THAT(send_command({"stop", "--time", "10"}), Eq(mp::ReturnCode::CommandLineError));
}

TEST_F(Client, stop_cmd_disabled_petenv_with_instance)
{
    EXPECT_CALL(mock_settings, get(Eq(mp::petenv_key))).WillRepeatedly(Return(""));
    EXPECT_CALL(mock_daemon, stop(_, _, _));

    EXPECT_THAT(send_command({"stop"}), Eq(mp::ReturnCode::CommandLineError));
    EXPECT_THAT(send_command({"stop", "foo"}), Eq(mp::ReturnCode::Ok));
    EXPECT_THAT(send_command({"stop", "--cancel"}), Eq(mp::ReturnCode::CommandLineError));
    EXPECT_THAT(send_command({"stop", "--time", "10"}), Eq(mp::ReturnCode::CommandLineError));
}

TEST_F(Client, stop_cmd_disabled_petenv_help)
{
    EXPECT_CALL(mock_settings, get(Eq(mp::petenv_key))).WillRepeatedly(Return(""));

    EXPECT_THAT(send_command({"stop", "-h"}), Eq(mp::ReturnCode::Ok));
}

TEST_F(Client, stop_cmd_disabled_petenv_all)
{
    EXPECT_CALL(mock_settings, get(Eq(mp::petenv_key))).WillRepeatedly(Return(""));
    EXPECT_CALL(mock_daemon, stop(_, _, _));

    EXPECT_THAT(send_command({"stop", "--all"}), Eq(mp::ReturnCode::Ok));
}

// suspend cli tests
TEST_F(Client, suspend_cmd_ok_with_one_arg)
{
    EXPECT_CALL(mock_daemon, suspend(_, _, _)).Times(2);
    EXPECT_THAT(send_command({"suspend", "foo"}), Eq(mp::ReturnCode::Ok));
    EXPECT_THAT(send_command({"suspend", "primary"}), Eq(mp::ReturnCode::Ok));
}

TEST_F(Client, suspend_cmd_succeeds_with_multiple_args)
{
    EXPECT_CALL(mock_daemon, suspend(_, _, _));
    EXPECT_THAT(send_command({"suspend", "foo", "bar"}), Eq(mp::ReturnCode::Ok));
}

TEST_F(Client, suspend_cmd_help_ok)
{
    EXPECT_THAT(send_command({"suspend", "-h"}), Eq(mp::ReturnCode::Ok));
}

TEST_F(Client, suspend_cmd_succeeds_with_all)
{
    EXPECT_CALL(mock_daemon, suspend(_, _, _));
    EXPECT_THAT(send_command({"suspend", "--all"}), Eq(mp::ReturnCode::Ok));
}

TEST_F(Client, suspend_cmd_no_args_targets_petenv)
{
    const auto petenv_matcher = make_instance_in_repeated_field_matcher<mp::SuspendRequest, 1>(petenv_name);
    EXPECT_CALL(mock_daemon, suspend(_, petenv_matcher, _));
    EXPECT_THAT(send_command({"suspend"}), Eq(mp::ReturnCode::Ok));
}

TEST_F(Client, suspend_cmd_considers_configured_petenv)
{
    const auto custom_petenv = "jarjar binks";
    EXPECT_CALL(mock_settings, get(Eq(mp::petenv_key))).WillRepeatedly(Return(custom_petenv));

    const auto petenv_matcher = make_instance_in_repeated_field_matcher<mp::SuspendRequest, 1>(custom_petenv);
    EXPECT_CALL(mock_daemon, suspend(_, petenv_matcher, _));
    EXPECT_THAT(send_command({"suspend"}), Eq(mp::ReturnCode::Ok));
}

TEST_F(Client, suspend_cmd_can_target_petenv_explicitly)
{
    const auto petenv_matcher = make_instance_in_repeated_field_matcher<mp::SuspendRequest, 1>(petenv_name);
    EXPECT_CALL(mock_daemon, suspend(_, petenv_matcher, _));
    EXPECT_THAT(send_command({"suspend", petenv_name}), Eq(mp::ReturnCode::Ok));
}

TEST_F(Client, suspend_cmd_can_target_petenv_among_others)
{
    const auto petenv_matcher2 = make_instance_in_repeated_field_matcher<mp::SuspendRequest, 2>(petenv_name);
    const auto petenv_matcher4 = make_instance_in_repeated_field_matcher<mp::SuspendRequest, 4>(petenv_name);

    InSequence s;
    EXPECT_CALL(mock_daemon, suspend(_, petenv_matcher2, _)).Times(2);
    EXPECT_CALL(mock_daemon, suspend(_, petenv_matcher4, _));
    EXPECT_THAT(send_command({"suspend", "foo", petenv_name}), Eq(mp::ReturnCode::Ok));
    EXPECT_THAT(send_command({"suspend", petenv_name, "bar"}), Eq(mp::ReturnCode::Ok));
    EXPECT_THAT(send_command({"suspend", "foo", petenv_name, "bar", "baz"}), Eq(mp::ReturnCode::Ok));
}

TEST_F(Client, suspend_cmd_does_not_add_petenv_to_others)
{
    const auto matcher = make_instances_matcher<mp::SuspendRequest>(ElementsAre(StrEq("foo"), StrEq("bar")));
    EXPECT_CALL(mock_daemon, suspend(_, matcher, _));
    EXPECT_THAT(send_command({"suspend", "foo", "bar"}), Eq(mp::ReturnCode::Ok));
}

TEST_F(Client, suspend_cmd_does_not_add_petenv_to_all)
{
    const auto matcher = make_instances_matcher<mp::SuspendRequest>(IsEmpty());
    EXPECT_CALL(mock_daemon, suspend(_, matcher, _));
    EXPECT_THAT(send_command({"suspend", "--all"}), Eq(mp::ReturnCode::Ok));
}

TEST_F(Client, suspend_cmd_fails_with_names_and_all)
{
    EXPECT_THAT(send_command({"suspend", "--all", "foo", "bar"}), Eq(mp::ReturnCode::CommandLineError));
}

TEST_F(Client, suspend_cmd_disabled_petenv)
{
    EXPECT_CALL(mock_settings, get(Eq(mp::petenv_key))).WillRepeatedly(Return(""));
    EXPECT_CALL(mock_daemon, suspend(_, _, _));

    EXPECT_THAT(send_command({"suspend"}), Eq(mp::ReturnCode::CommandLineError));
    EXPECT_THAT(send_command({"suspend", "foo"}), Eq(mp::ReturnCode::Ok));
}

TEST_F(Client, suspend_cmd_disabled_petenv_help)
{
    EXPECT_CALL(mock_settings, get(Eq(mp::petenv_key))).WillRepeatedly(Return(""));

    EXPECT_THAT(send_command({"suspend", "-h"}), Eq(mp::ReturnCode::Ok));
}

TEST_F(Client, suspend_cmd_disabled_petenv_all)
{
    EXPECT_CALL(mock_settings, get(Eq(mp::petenv_key))).WillRepeatedly(Return(""));
    EXPECT_CALL(mock_daemon, suspend(_, _, _));

    EXPECT_THAT(send_command({"suspend", "--all"}), Eq(mp::ReturnCode::Ok));
}

// restart cli tests
TEST_F(Client, restart_cmd_ok_with_one_arg)
{
    EXPECT_CALL(mock_daemon, restart(_, _, _)).Times(2);
    EXPECT_THAT(send_command({"restart", "foo"}), Eq(mp::ReturnCode::Ok));
    EXPECT_THAT(send_command({"restart", "primary"}), Eq(mp::ReturnCode::Ok));
}

TEST_F(Client, restart_cmd_succeeds_with_multiple_args)
{
    EXPECT_CALL(mock_daemon, restart(_, _, _));
    EXPECT_THAT(send_command({"restart", "foo", "bar"}), Eq(mp::ReturnCode::Ok));
}

TEST_F(Client, restart_cmd_help_ok)
{
    EXPECT_THAT(send_command({"restart", "-h"}), Eq(mp::ReturnCode::Ok));
}

TEST_F(Client, restart_cmd_succeeds_with_all)
{
    EXPECT_CALL(mock_daemon, restart(_, _, _));
    EXPECT_THAT(send_command({"restart", "--all"}), Eq(mp::ReturnCode::Ok));
}

TEST_F(Client, restart_cmd_no_args_targets_petenv)
{
    const auto petenv_matcher = make_instance_in_repeated_field_matcher<mp::RestartRequest, 1>(petenv_name);
    EXPECT_CALL(mock_daemon, restart(_, petenv_matcher, _));
    EXPECT_THAT(send_command({"restart"}), Eq(mp::ReturnCode::Ok));
}

TEST_F(Client, restart_cmd_considers_configured_petenv)
{
    const auto custom_petenv = "jarjar binks";
    EXPECT_CALL(mock_settings, get(Eq(mp::petenv_key))).WillRepeatedly(Return(custom_petenv));

    const auto petenv_matcher = make_instance_in_repeated_field_matcher<mp::RestartRequest, 1>(custom_petenv);
    EXPECT_CALL(mock_daemon, restart(_, petenv_matcher, _));
    EXPECT_THAT(send_command({"restart"}), Eq(mp::ReturnCode::Ok));
}

TEST_F(Client, restart_cmd_can_target_petenv_explicitly)
{
    const auto petenv_matcher = make_instance_in_repeated_field_matcher<mp::RestartRequest, 1>(petenv_name);
    EXPECT_CALL(mock_daemon, restart(_, petenv_matcher, _));
    EXPECT_THAT(send_command({"restart", petenv_name}), Eq(mp::ReturnCode::Ok));
}

TEST_F(Client, restart_cmd_can_target_petenv_among_others)
{
    const auto petenv_matcher2 = make_instance_in_repeated_field_matcher<mp::RestartRequest, 2>(petenv_name);
    const auto petenv_matcher4 = make_instance_in_repeated_field_matcher<mp::RestartRequest, 4>(petenv_name);

    InSequence s;
    EXPECT_CALL(mock_daemon, restart(_, petenv_matcher2, _)).Times(2);
    EXPECT_CALL(mock_daemon, restart(_, petenv_matcher4, _));
    EXPECT_THAT(send_command({"restart", "foo", petenv_name}), Eq(mp::ReturnCode::Ok));
    EXPECT_THAT(send_command({"restart", petenv_name, "bar"}), Eq(mp::ReturnCode::Ok));
    EXPECT_THAT(send_command({"restart", "foo", petenv_name, "bar", "baz"}), Eq(mp::ReturnCode::Ok));
}

TEST_F(Client, restart_cmd_does_not_add_petenv_to_others)
{
    const auto matcher = make_instances_matcher<mp::RestartRequest>(ElementsAre(StrEq("foo"), StrEq("bar")));
    EXPECT_CALL(mock_daemon, restart(_, matcher, _));
    EXPECT_THAT(send_command({"restart", "foo", "bar"}), Eq(mp::ReturnCode::Ok));
}

TEST_F(Client, restart_cmd_does_not_add_petenv_to_all)
{
    const auto matcher = make_instances_matcher<mp::RestartRequest>(IsEmpty());
    EXPECT_CALL(mock_daemon, restart(_, matcher, _));
    EXPECT_THAT(send_command({"restart", "--all"}), Eq(mp::ReturnCode::Ok));
}

TEST_F(Client, restart_cmd_fails_with_names_and_all)
{
    EXPECT_THAT(send_command({"restart", "--all", "foo", "bar"}), Eq(mp::ReturnCode::CommandLineError));
}

TEST_F(Client, restart_cmd_fails_with_unknown_options)
{
    EXPECT_THAT(send_command({"restart", "-x", "foo", "bar"}), Eq(mp::ReturnCode::CommandLineError));
    EXPECT_THAT(send_command({"restart", "-wrong", "--all"}), Eq(mp::ReturnCode::CommandLineError));
    EXPECT_THAT(send_command({"restart", "-h", "--nope", "not"}), Eq(mp::ReturnCode::CommandLineError));

    // Options that would be accepted by stop
    EXPECT_THAT(send_command({"restart", "-t", "foo"}), Eq(mp::ReturnCode::CommandLineError));
    EXPECT_THAT(send_command({"restart", "-t0", "bar"}), Eq(mp::ReturnCode::CommandLineError));
    EXPECT_THAT(send_command({"restart", "--time", "42", "foo", "bar"}), Eq(mp::ReturnCode::CommandLineError));
    EXPECT_THAT(send_command({"restart", "-c", "foo", "bar"}), Eq(mp::ReturnCode::CommandLineError));
    EXPECT_THAT(send_command({"restart", "--cancel", "foo"}), Eq(mp::ReturnCode::CommandLineError));
}

TEST_F(Client, restart_cmd_disabled_petenv)
{
    EXPECT_CALL(mock_settings, get(Eq(mp::petenv_key))).WillRepeatedly(Return(""));
    EXPECT_CALL(mock_daemon, restart(_, _, _));

    EXPECT_THAT(send_command({"restart"}), Eq(mp::ReturnCode::CommandLineError));
    EXPECT_THAT(send_command({"restart", "foo"}), Eq(mp::ReturnCode::Ok));
}

TEST_F(Client, restart_cmd_disabled_petenv_help)
{
    EXPECT_CALL(mock_settings, get(Eq(mp::petenv_key))).WillRepeatedly(Return(""));

    EXPECT_THAT(send_command({"restart", "-h"}), Eq(mp::ReturnCode::Ok));
}

TEST_F(Client, restart_cmd_disabled_petenv_all)
{
    EXPECT_CALL(mock_settings, get(Eq(mp::petenv_key))).WillRepeatedly(Return(""));
    EXPECT_CALL(mock_daemon, restart(_, _, _));

    EXPECT_THAT(send_command({"restart", "--all"}), Eq(mp::ReturnCode::Ok));
}

// delete cli tests
TEST_F(Client, delete_cmd_fails_no_args)
{
    EXPECT_THAT(send_command({"delete"}), Eq(mp::ReturnCode::CommandLineError));
}

TEST_F(Client, delete_cmd_ok_with_one_arg)
{
    EXPECT_CALL(mock_daemon, delet(_, _, _));
    EXPECT_THAT(send_command({"delete", "foo"}), Eq(mp::ReturnCode::Ok));
}

TEST_F(Client, delete_cmd_succeeds_with_multiple_args)
{
    EXPECT_CALL(mock_daemon, delet(_, _, _));
    EXPECT_THAT(send_command({"delete", "foo", "bar"}), Eq(mp::ReturnCode::Ok));
}

TEST_F(Client, delete_cmd_help_ok)
{
    EXPECT_THAT(send_command({"delete", "-h"}), Eq(mp::ReturnCode::Ok));
}

TEST_F(Client, delete_cmd_succeeds_with_all)
{
    EXPECT_CALL(mock_daemon, delet(_, _, _));
    EXPECT_THAT(send_command({"delete", "--all"}), Eq(mp::ReturnCode::Ok));
}

TEST_F(Client, delete_cmd_fails_with_names_and_all)
{
    EXPECT_THAT(send_command({"delete", "--all", "foo", "bar"}), Eq(mp::ReturnCode::CommandLineError));
}

TEST_F(Client, delete_cmd_accepts_purge_option)
{
    EXPECT_CALL(mock_daemon, delet(_, _, _)).Times(2);
    EXPECT_THAT(send_command({"delete", "--purge", "foo"}), Eq(mp::ReturnCode::Ok));
    EXPECT_THAT(send_command({"delete", "-p", "bar"}), Eq(mp::ReturnCode::Ok));
}

// find cli tests
TEST_F(Client, find_cmd_unsupported_option_ok)
{
    EXPECT_CALL(mock_daemon, find(_, _, _));
    EXPECT_THAT(send_command({"find", "--show-unsupported"}), Eq(mp::ReturnCode::Ok));
}

// get/set cli tests
struct TestBasicGetSetOptions : Client, WithParamInterface<const char*>
{
};

TEST_P(TestBasicGetSetOptions, get_can_read_settings)
{
    const auto& key = GetParam();
    const auto value = "a value";
    EXPECT_CALL(mock_settings, get(Eq(key))).WillOnce(Return(value));
    EXPECT_THAT(get_setting(key), Eq(value));
}

TEST_P(TestBasicGetSetOptions, set_can_write_settings)
{
    const auto& key = GetParam();
    const auto val = "blah";

    EXPECT_CALL(mock_settings, set(Eq(key), Eq(val)));
    EXPECT_THAT(send_command({"set", keyval_arg(key, val)}), Eq(mp::ReturnCode::Ok));
}

TEST_P(TestBasicGetSetOptions, set_cmd_allows_empty_val)
{
    const auto& key = GetParam();
    const auto val = "";

    EXPECT_CALL(mock_settings, set(Eq(key), Eq(val)));
    EXPECT_THAT(send_command({"set", keyval_arg(key, val)}), Eq(mp::ReturnCode::Ok));
}

TEST_P(TestBasicGetSetOptions, InteractiveSetWritesSettings)
{
    const auto& key = GetParam();
    const auto val = "blah";
    std::istringstream cin{fmt::format("{}\n", val)};

    EXPECT_CALL(mock_settings, set(Eq(key), Eq(val)));
    EXPECT_THAT(send_command({"set", key}, trash_stream, trash_stream, cin), Eq(mp::ReturnCode::Ok));
}

INSTANTIATE_TEST_SUITE_P(Client, TestBasicGetSetOptions,
                         Values(mp::petenv_key, mp::driver_key, mp::autostart_key, mp::hotkey_key,
                                mp::bridged_interface_key, mp::mounts_key, "anything.else.really"));

TEST_F(Client, get_returns_setting)
{
    const auto key = "sigur", val = "ros";
    EXPECT_CALL(mock_settings, get(Eq(key))).WillOnce(Return(val));
    EXPECT_THAT(get_setting(key), Eq(val));
}

TEST_F(Client, get_cmd_fails_with_no_arguments)
{
    EXPECT_THAT(send_command({"get"}), Eq(mp::ReturnCode::CommandLineError));
}

TEST_F(Client, set_cmd_fails_with_no_arguments)
{
    EXPECT_CALL(mock_settings, set(_, _)).Times(0);
    EXPECT_THAT(send_command({"set"}), Eq(mp::ReturnCode::CommandLineError));
}

TEST_F(Client, get_cmd_fails_with_multiple_arguments)
{
    EXPECT_THAT(send_command({"get", mp::petenv_key, mp::driver_key}), Eq(mp::ReturnCode::CommandLineError));
}

TEST_F(Client, set_cmd_fails_with_multiple_arguments)
{
    EXPECT_CALL(mock_settings, set(_, _)).Times(0);
    EXPECT_THAT(send_command({"set", keyval_arg(mp::petenv_key, "asdf"), keyval_arg(mp::driver_key, "qemu")}),
                Eq(mp::ReturnCode::CommandLineError));
}

TEST_F(Client, set_cmd_fails_with_bad_key_val_format)
{
    EXPECT_CALL(mock_settings, set(_, _)).Times(0); // this is not where the rejection is here
    EXPECT_THAT(send_command({"set", "="}), Eq(mp::ReturnCode::CommandLineError));
    EXPECT_THAT(send_command({"set", "=abc"}), Eq(mp::ReturnCode::CommandLineError));
    EXPECT_THAT(send_command({"set", "foo=bar="}), Eq(mp::ReturnCode::CommandLineError));
    EXPECT_THAT(send_command({"set", "=foo=bar"}), Eq(mp::ReturnCode::CommandLineError));
    EXPECT_THAT(send_command({"set", "=foo=bar="}), Eq(mp::ReturnCode::CommandLineError));
    EXPECT_THAT(send_command({"set", "foo=bar=="}), Eq(mp::ReturnCode::CommandLineError));
    EXPECT_THAT(send_command({"set", "==foo=bar"}), Eq(mp::ReturnCode::CommandLineError));
    EXPECT_THAT(send_command({"set", "foo==bar"}), Eq(mp::ReturnCode::CommandLineError));
    EXPECT_THAT(send_command({"set", "foo===bar"}), Eq(mp::ReturnCode::CommandLineError));
    EXPECT_THAT(send_command({"set", "x=x=x"}), Eq(mp::ReturnCode::CommandLineError));
}

TEST_F(Client, InteractiveSetFailsWithEOF)
{
    std::ostringstream cerr;
    std::istringstream cin;

    EXPECT_THAT(send_command({"set", mp::petenv_key}, trash_stream, cerr, cin), Eq(mp::ReturnCode::CommandLineError));
    EXPECT_THAT(cerr.str(), HasSubstr("Failed to read value"));
}

TEST_F(Client, get_cmd_fails_with_unknown_key)
{
    const auto key = "wrong.key";
    EXPECT_CALL(mock_settings, get(Eq(key))).WillOnce(Throw(mp::UnrecognizedSettingException{key}));
    EXPECT_THAT(send_command({"get", key}), Eq(mp::ReturnCode::CommandLineError));
}

TEST_F(Client, set_cmd_fails_with_unknown_key)
{
    const auto key = "wrong.key";
    const auto val = "blah";
    EXPECT_CALL(mock_settings, set(Eq(key), Eq(val))).WillOnce(Throw(mp::UnrecognizedSettingException{key}));
    EXPECT_THAT(send_command({"set", keyval_arg(key, val)}), Eq(mp::ReturnCode::CommandLineError));
}

TEST_F(Client, InteractiveSetFailsWithUnknownKey)
{
    const auto key = "wrong.key";
    const auto val = "blah";
    std::ostringstream cerr;
    std::istringstream cin{fmt::format("{}\n", val)};

    EXPECT_CALL(mock_settings, set(Eq(key), Eq(val)));
    EXPECT_THAT(send_command({"set", key}, trash_stream, cerr, cin), Eq(mp::ReturnCode::CommandLineError));
    EXPECT_THAT(cerr.str(), HasSubstr("Unrecognized settings key: 'wrong.key'"));
}

TEST_F(Client, get_handles_persistent_settings_errors)
{
    const auto key = mp::petenv_key;
    EXPECT_CALL(mock_settings, get(Eq(key))).WillOnce(Throw(mp::PersistentSettingsException{"op", "test"}));
    EXPECT_THAT(send_command({"get", key}), Eq(mp::ReturnCode::CommandFail));
}

TEST_F(Client, get_returns_special_representation_of_empty_value_by_default)
{
    const auto key = mp::hotkey_key;
    EXPECT_CALL(mock_settings, get(Eq(key))).WillOnce(Return(QStringLiteral("")));
    EXPECT_THAT(get_setting(key), Eq("<empty>"));
}

TEST_F(Client, get_returns_empty_string_on_empty_value_with_raw_option)
{
    const auto key = mp::hotkey_key;
    EXPECT_CALL(mock_settings, get(Eq(key))).WillOnce(Return(QStringLiteral("")));
    EXPECT_THAT(get_setting({key, "--raw"}), IsEmpty());
}

TEST_F(Client, get_keeps_other_values_untouched_with_raw_option)
{
    std::vector<std::pair<const char*, QString>> keyvals{{mp::autostart_key, QStringLiteral("False")},
                                                         {mp::petenv_key, QStringLiteral("a-pet-nAmE")},
                                                         {mp::hotkey_key, QStringLiteral("Ctrl+Alt+U")}};
    for (const auto& [key, val] : keyvals)
    {
        EXPECT_CALL(mock_settings, get(Eq(key))).WillOnce(Return(val));
        EXPECT_THAT(get_setting({key, "--raw"}), Eq(val.toStdString()));
    }
}

TEST_F(Client, set_handles_persistent_settings_errors)
{
    const auto key = mp::petenv_key;
    const auto val = "asdasdasd";
    EXPECT_CALL(mock_settings, set(Eq(key), Eq(val))).WillOnce(Throw(mp::PersistentSettingsException{"op", "test"}));
    EXPECT_THAT(send_command({"set", keyval_arg(key, val)}), Eq(mp::ReturnCode::CommandFail));
}

TEST_F(Client, set_cmd_rejects_bad_values)
{
    const auto key = "hip", val = "hop", why = "don't like it";
    EXPECT_CALL(mock_settings, set(Eq(key), Eq(val))).WillOnce(Throw(mp::InvalidSettingException{key, val, why}));
    EXPECT_THAT(send_command({"set", keyval_arg(key, val)}), Eq(mp::ReturnCode::CommandLineError));
}

TEST_F(Client, set_cmd_falls_through_instances_when_no_driver_change)
{
    const auto driver = "qemu";

    EXPECT_CALL(mock_settings, get(Eq(mp::driver_key))).WillOnce(Return(driver));
    EXPECT_CALL(mock_settings, set(Eq(mp::driver_key), Eq(driver)));
    EXPECT_CALL(mock_daemon, list(_, _, _)).Times(0);

    EXPECT_THAT(send_command({"set", keyval_arg(mp::driver_key, driver)}), Eq(mp::ReturnCode::Ok));
}

TEST_F(Client, set_cmd_falls_through_instances_when_another_driver)
{
    EXPECT_CALL(mock_daemon, list(_, _, _)).Times(0);
    aux_set_cmd_rejects_bad_val(mp::driver_key, "other");
}

#ifdef MULTIPASS_PLATFORM_LINUX // These tests concern linux-specific behavior for qemu<->libvirt switching

<<<<<<< HEAD
TEST_F(Client, set_cmd_fails_driver_switch_when_needs_daemon_and_grpc_problem)
{
    EXPECT_CALL(mock_settings, get(Eq(mp::driver_key))).WillOnce(Return("qemu"));
    EXPECT_CALL(mock_daemon, list(_, _, _)).WillOnce(Return(grpc::Status{grpc::StatusCode::ABORTED, "msg"}));

    EXPECT_THAT(send_command({"set", keyval_arg(mp::driver_key, "libvirt")}), Eq(mp::ReturnCode::CommandFail));
}

TEST_F(Client, set_cmd_succeeds_when_daemon_not_around)
{
    EXPECT_CALL(mock_settings, get(Eq(mp::driver_key))).WillOnce(Return("qemu"));
    EXPECT_CALL(mock_daemon, list(_, _, _)).WillOnce(Return(grpc::Status{grpc::StatusCode::NOT_FOUND, "msg"}));

    EXPECT_THAT(send_command({"set", keyval_arg(mp::driver_key, "libvirt")}), Eq(mp::ReturnCode::Ok));
}

=======
>>>>>>> d48e5dc9
TEST_F(Client, set_cmd_toggle_petenv)
{
    EXPECT_CALL(mock_settings, set(Eq(mp::petenv_key), Eq("")));
    EXPECT_THAT(send_command({"set", keyval_arg(mp::petenv_key, "")}), Eq(mp::ReturnCode::Ok));

    EXPECT_CALL(mock_settings, set(Eq(mp::petenv_key), Eq("some primary")));
    EXPECT_THAT(send_command({"set", keyval_arg(mp::petenv_key, "some primary")}), Eq(mp::ReturnCode::Ok));
}

<<<<<<< HEAD
struct TestSetDriverWithInstances
    : Client,
      WithParamInterface<std::pair<std::vector<mp::InstanceStatus_Status>, mp::ReturnCode>>
{
};

const std::vector<std::pair<std::vector<mp::InstanceStatus_Status>, mp::ReturnCode>> set_driver_expected{
    {{}, mp::ReturnCode::Ok},
    {{mp::InstanceStatus::STOPPED}, mp::ReturnCode::Ok},
    {{mp::InstanceStatus::DELETED}, mp::ReturnCode::Ok},
    {{mp::InstanceStatus::STOPPED, mp::InstanceStatus::STOPPED}, mp::ReturnCode::Ok},
    {{mp::InstanceStatus::STOPPED, mp::InstanceStatus::DELETED}, mp::ReturnCode::Ok},
    {{mp::InstanceStatus::DELETED, mp::InstanceStatus::DELETED}, mp::ReturnCode::Ok},
    {{mp::InstanceStatus::DELETED, mp::InstanceStatus::STOPPED}, mp::ReturnCode::Ok},
    {{mp::InstanceStatus::RUNNING}, mp::ReturnCode::CommandFail},
    {{mp::InstanceStatus::STARTING}, mp::ReturnCode::CommandFail},
    {{mp::InstanceStatus::RESTARTING}, mp::ReturnCode::CommandFail},
    {{mp::InstanceStatus::DELAYED_SHUTDOWN}, mp::ReturnCode::CommandFail},
    {{mp::InstanceStatus::SUSPENDING}, mp::ReturnCode::CommandFail},
    {{mp::InstanceStatus::SUSPENDED}, mp::ReturnCode::CommandFail},
    {{mp::InstanceStatus::UNKNOWN}, mp::ReturnCode::CommandFail},
    {{mp::InstanceStatus::RUNNING, mp::InstanceStatus::STOPPED}, mp::ReturnCode::CommandFail},
    {{mp::InstanceStatus::STARTING, mp::InstanceStatus::STOPPED}, mp::ReturnCode::CommandFail},
    {{mp::InstanceStatus::SUSPENDED, mp::InstanceStatus::STOPPED}, mp::ReturnCode::CommandFail},
};

TEST_P(TestSetDriverWithInstances, inspects_instance_states)
{
    EXPECT_CALL(mock_settings, get(Eq(mp::driver_key))).WillOnce(Return("qemu"));
    EXPECT_CALL(mock_daemon, list(_, _, _)).WillOnce(Invoke(make_fill_listreply(GetParam().first)));

    EXPECT_THAT(send_command({"set", keyval_arg(mp::driver_key, "libvirt")}), Eq(GetParam().second));
}

INSTANTIATE_TEST_SUITE_P(Client, TestSetDriverWithInstances, ValuesIn(set_driver_expected));

=======
>>>>>>> d48e5dc9
#endif // MULTIPASS_PLATFORM_LINUX

// general help tests
TEST_F(Client, help_returns_ok_return_code)
{
    EXPECT_THAT(send_command({"--help"}), Eq(mp::ReturnCode::Ok));
}

struct HelpTestsuite : public ClientAlias, public WithParamInterface<std::pair<std::string, std::string>>
{
};

TEST_P(HelpTestsuite, answers_correctly)
{
    auto [command, expected_text] = GetParam();

    std::stringstream cout_stream;
    EXPECT_EQ(send_command({"help", command}, cout_stream), mp::ReturnCode::Ok);
    EXPECT_THAT(cout_stream.str(), HasSubstr(expected_text));

    cout_stream.str(std::string());
    EXPECT_EQ(send_command({command, "-h"}, cout_stream), mp::ReturnCode::Ok);
    EXPECT_THAT(cout_stream.str(), HasSubstr(expected_text));
}

INSTANTIATE_TEST_SUITE_P(Client, HelpTestsuite,
                         Values(std::make_pair(std::string{"alias"},
                                               "Create an alias to be executed on a given instance.\n"),
                                std::make_pair(std::string{"aliases"}, "List available aliases\n"),
                                std::make_pair(std::string{"unalias"}, "Remove an alias\n")));

TEST_F(Client, command_help_is_different_than_general_help)
{
    std::stringstream general_help_output;
    send_command({"--help"}, general_help_output);

    std::stringstream command_output;
    send_command({"list", "--help"}, command_output);

    EXPECT_THAT(general_help_output.str(), Ne(command_output.str()));
}

TEST_F(Client, help_cmd_launch_same_launch_cmd_help)
{
    std::stringstream help_cmd_launch;
    send_command({"help", "launch"}, help_cmd_launch);

    std::stringstream launch_cmd_help;
    send_command({"launch", "-h"}, launch_cmd_help);

    EXPECT_THAT(help_cmd_launch.str(), Ne(""));
    EXPECT_THAT(help_cmd_launch.str(), Eq(launch_cmd_help.str()));
}

// register cli tests
TEST_F(Client, registerCmdGoodPassphraseOk)
{
    EXPECT_CALL(mock_daemon, authenticate);
    EXPECT_EQ(send_command({"register", "foo"}), mp::ReturnCode::Ok);
}

TEST_F(Client, registerCmdInvalidOptionFails)
{
    EXPECT_EQ(send_command({"register", "--foo"}), mp::ReturnCode::CommandLineError);
}

TEST_F(Client, registerCmdHelpOk)
{
    EXPECT_EQ(send_command({"register", "--help"}), mp::ReturnCode::Ok);
}

// TODO: This test will change when the echoless passphrase prompt in working
TEST_F(Client, registerCmdNoPassphrasFails)
{
    EXPECT_EQ(send_command({"register"}), mp::ReturnCode::CommandLineError);
}

TEST_F(Client, registerCmdTooManyArgsFails)
{
    EXPECT_EQ(send_command({"register", "foo", "bar"}), mp::ReturnCode::CommandLineError);
}

const std::vector<std::string> timeout_commands{"launch", "start", "restart", "shell"};
const std::vector<std::string> valid_timeouts{"120", "1234567"};
const std::vector<std::string> invalid_timeouts{"-1", "0", "a", "3min", "15.51", ""};

struct TimeoutCorrectSuite : Client, WithParamInterface<std::tuple<std::string, std::string>>
{
};

TEST_P(TimeoutCorrectSuite, cmds_with_timeout_ok)
{
    const auto& [command, timeout] = GetParam();

    EXPECT_CALL(mock_daemon, launch).Times(AtMost(1));
    EXPECT_CALL(mock_daemon, start).Times(AtMost(1));
    EXPECT_CALL(mock_daemon, restart).Times(AtMost(1));
    EXPECT_CALL(mock_daemon, ssh_info).Times(AtMost(1));
    EXPECT_THAT(send_command({command, "--timeout", timeout}), Eq(mp::ReturnCode::Ok));
}

INSTANTIATE_TEST_SUITE_P(Client, TimeoutCorrectSuite, Combine(ValuesIn(timeout_commands), ValuesIn(valid_timeouts)));

struct TimeoutNullSuite : Client, WithParamInterface<std::string>
{
};

TEST_P(TimeoutNullSuite, cmds_with_timeout_null_bad)
{
    EXPECT_THAT(send_command({GetParam(), "--timeout"}), Eq(mp::ReturnCode::CommandLineError));
}

INSTANTIATE_TEST_SUITE_P(Client, TimeoutNullSuite, ValuesIn(timeout_commands));

struct TimeoutInvalidSuite : Client, WithParamInterface<std::tuple<std::string, std::string>>
{
};

TEST_P(TimeoutInvalidSuite, cmds_with_invalid_timeout_bad)
{
    std::stringstream cerr_stream;
    const auto& [command, timeout] = GetParam();

    EXPECT_THAT(send_command({command, "--timeout", timeout}, trash_stream, cerr_stream),
                Eq(mp::ReturnCode::CommandLineError));

    EXPECT_EQ(cerr_stream.str(), "error: --timeout value has to be a positive integer\n");
}

INSTANTIATE_TEST_SUITE_P(Client, TimeoutInvalidSuite, Combine(ValuesIn(timeout_commands), ValuesIn(invalid_timeouts)));

struct TimeoutSuite : Client, WithParamInterface<std::string>
{
    void SetUp() override
    {
        Client::SetUp();

        ON_CALL(mock_daemon, launch).WillByDefault(request_sleeper<mp::LaunchRequest, mp::LaunchReply>);
        ON_CALL(mock_daemon, start).WillByDefault(request_sleeper<mp::StartRequest, mp::StartReply>);
        ON_CALL(mock_daemon, restart).WillByDefault(request_sleeper<mp::RestartRequest, mp::RestartReply>);
        ON_CALL(mock_daemon, ssh_info).WillByDefault(request_sleeper<mp::SSHInfoRequest, mp::SSHInfoReply>);
    }

    template <typename RequestType, typename ReplyType>
    static grpc::Status request_sleeper(grpc::ServerContext* context, const RequestType* request,
                                        grpc::ServerWriter<ReplyType>* response)
    {
        std::this_thread::sleep_for(std::chrono::seconds(2));
        return grpc::Status::OK;
    }
};

TEST_P(TimeoutSuite, command_exits_on_timeout)
{
    auto [mock_utils, guard] = mpt::MockUtils::inject();

    EXPECT_CALL(mock_daemon, launch).Times(AtMost(1));
    EXPECT_CALL(mock_daemon, start).Times(AtMost(1));
    EXPECT_CALL(mock_daemon, restart).Times(AtMost(1));
    EXPECT_CALL(mock_daemon, ssh_info).Times(AtMost(1));
    EXPECT_CALL(*mock_utils, exit(mp::timeout_exit_code));

    send_command({GetParam(), "--timeout", "1"});
}

TEST_P(TimeoutSuite, command_completes_without_timeout)
{
    EXPECT_CALL(mock_daemon, launch).Times(AtMost(1));
    EXPECT_CALL(mock_daemon, start).Times(AtMost(1));
    EXPECT_CALL(mock_daemon, restart).Times(AtMost(1));
    EXPECT_CALL(mock_daemon, ssh_info).Times(AtMost(1));

    EXPECT_EQ(send_command({GetParam(), "--timeout", "5"}), mp::ReturnCode::Ok);
}

INSTANTIATE_TEST_SUITE_P(Client, TimeoutSuite, ValuesIn(timeout_commands));

struct ClientLogMessageSuite : Client, WithParamInterface<std::vector<std::string>>
{
    void SetUp() override
    {
        Client::SetUp();

        ON_CALL(mock_daemon, launch).WillByDefault(reply_log_message<mp::LaunchReply>);
        ON_CALL(mock_daemon, mount).WillByDefault(reply_log_message<mp::MountReply>);
        ON_CALL(mock_daemon, start).WillByDefault(reply_log_message<mp::StartReply>);
        ON_CALL(mock_daemon, version).WillByDefault(reply_log_message<mp::VersionReply>);
    }

    template <typename ReplyType>
    static grpc::Status reply_log_message(Unused, Unused, grpc::ServerWriter<ReplyType>* response)
    {
        ReplyType reply;
        reply.set_log_line(log_message);

        response->Write(reply);
        return grpc::Status{};
    }

    static constexpr auto log_message = "This is a fake log message";
};

TEST_P(ClientLogMessageSuite, clientPrintsOutExpectedLogMessage)
{
    EXPECT_CALL(mock_daemon, launch).Times(AtMost(1));
    EXPECT_CALL(mock_daemon, mount).Times(AtMost(1));
    EXPECT_CALL(mock_daemon, start).Times(AtMost(1));
    EXPECT_CALL(mock_daemon, version).Times(AtMost(1));

    std::stringstream cerr_stream;

    send_command(GetParam(), trash_stream, cerr_stream);

    EXPECT_EQ(cerr_stream.str(), log_message);
}

INSTANTIATE_TEST_SUITE_P(Client, ClientLogMessageSuite,
                         Values(std::vector<std::string>{"launch"},
                                std::vector<std::string>{"mount", "..", "test-vm:test"},
                                std::vector<std::string>{"start"}, std::vector<std::string>{"version"}));

auto info_function = [](grpc::ServerContext*, const mp::InfoRequest* request,
                        grpc::ServerWriter<mp::InfoReply>* response) {
    mp::InfoReply info_reply;

    if (request->instance_names().instance_name(0) == "primary")
    {
        auto vm_info = info_reply.add_info();
        vm_info->set_name("primary");
        vm_info->mutable_instance_status()->set_status(mp::InstanceStatus::RUNNING);

        response->Write(info_reply);

        return grpc::Status{};
    }
    else
        return grpc::Status{grpc::StatusCode::INVALID_ARGUMENT, "msg"};
};

TEST_F(ClientAlias, alias_creates_alias)
{
    EXPECT_CALL(mock_daemon, info(_, _, _)).Times(AtMost(1)).WillRepeatedly(info_function);

    populate_db_file(AliasesVector{{"an_alias", {"an_instance", "a_command"}}});

    EXPECT_EQ(send_command({"alias", "primary:another_command", "another_alias"}), mp::ReturnCode::Ok);

    std::stringstream cout_stream;
    send_command({"aliases", "--format=csv"}, cout_stream);

    EXPECT_THAT(cout_stream.str(), "Alias,Instance,Command\nan_alias,an_instance,a_command\nanother_alias,"
                                   "primary,another_command\n");
}

struct ClientAliasNameSuite : public ClientAlias,
                              public WithParamInterface<std::tuple<std::string /* command */, std::string /* path */>>
{
};

TEST_P(ClientAliasNameSuite, creates_correct_default_alias_name)
{
    const auto& [command, path] = GetParam();

    EXPECT_CALL(mock_daemon, info(_, _, _)).Times(AtMost(1)).WillRepeatedly(info_function);

    std::vector<std::string> arguments{"alias"};
    arguments.push_back(fmt::format("primary:{}{}", path, command));

    EXPECT_EQ(send_command(arguments), mp::ReturnCode::Ok);

    std::stringstream cout_stream;
    send_command({"aliases", "--format=csv"}, cout_stream);

    EXPECT_THAT(cout_stream.str(), fmt::format("Alias,Instance,Command\n"
                                               "{},primary,{}{}\n",
                                               command, path, command));
}

INSTANTIATE_TEST_SUITE_P(ClientAlias, ClientAliasNameSuite,
                         Combine(Values("command", "com.mand", "com.ma.nd"),
                                 Values("", "/", "./", "./relative/", "/absolute/", "../more/relative/")));

TEST_F(ClientAlias, fails_if_cannot_write_script)
{
    EXPECT_CALL(*mock_platform, create_alias_script(_, _)).Times(1).WillRepeatedly(Throw(std::runtime_error("aaa")));

    EXPECT_CALL(mock_daemon, info(_, _, _)).Times(AtMost(1)).WillRepeatedly(info_function);

    std::stringstream cerr_stream;
    EXPECT_EQ(send_command({"alias", "primary:command"}, trash_stream, cerr_stream), mp::ReturnCode::CommandLineError);
    EXPECT_EQ(cerr_stream.str(), "Error when creating script for alias: aaa\n");

    std::stringstream cout_stream;
    send_command({"aliases", "--format=csv"}, cout_stream);

    EXPECT_THAT(cout_stream.str(), "Alias,Instance,Command\n");
}

TEST_F(ClientAlias, alias_does_not_overwrite_alias)
{
    EXPECT_CALL(mock_daemon, info(_, _, _)).Times(AtMost(1)).WillRepeatedly(info_function);

    populate_db_file(AliasesVector{{"an_alias", {"an_instance", "a_command"}}});

    std::stringstream cerr_stream;
    EXPECT_EQ(send_command({"alias", "primary:another_command", "an_alias"}, trash_stream, cerr_stream),
              mp::ReturnCode::CommandLineError);
    EXPECT_EQ(cerr_stream.str(), "Alias 'an_alias' already exists\n");

    std::stringstream cout_stream;
    send_command({"aliases", "--format=csv"}, cout_stream);

    EXPECT_THAT(cout_stream.str(), "Alias,Instance,Command\nan_alias,an_instance,a_command\n");
}

struct ArgumentCheckTestsuite
    : public ClientAlias,
      public WithParamInterface<std::tuple<std::vector<std::string>, mp::ReturnCode, std::string, std::string>>
{
};

TEST_P(ArgumentCheckTestsuite, answers_correctly)
{
    auto [arguments, expected_return_code, expected_cout, expected_cerr] = GetParam();

    EXPECT_CALL(mock_daemon, info(_, _, _)).Times(AtMost(1)).WillRepeatedly(info_function);

    std::stringstream cout_stream, cerr_stream;
    EXPECT_EQ(send_command(arguments, cout_stream, cerr_stream), expected_return_code);

    EXPECT_THAT(cout_stream.str(), HasSubstr(expected_cout));
    EXPECT_EQ(cerr_stream.str(), expected_cerr);
}

INSTANTIATE_TEST_SUITE_P(
    Client, ArgumentCheckTestsuite,
    Values(std::make_tuple(std::vector<std::string>{"alias"}, mp::ReturnCode::CommandLineError, "",
                           "Wrong number of arguments given\n"),
           std::make_tuple(std::vector<std::string>{"alias", "instance", "command", "alias_name"},
                           mp::ReturnCode::CommandLineError, "", "Wrong number of arguments given\n"),
           std::make_tuple(std::vector<std::string>{"alias", "instance", "alias_name"},
                           mp::ReturnCode::CommandLineError, "", "No command given\n"),
           std::make_tuple(std::vector<std::string>{"alias", "primary:command", "alias_name"}, mp::ReturnCode::Ok,
                           "You'll need to add", ""),
           std::make_tuple(std::vector<std::string>{"alias", "primary:command"}, mp::ReturnCode::Ok,
                           "You'll need to add", ""),
           std::make_tuple(std::vector<std::string>{"alias", ":command"}, mp::ReturnCode::CommandLineError, "",
                           "No instance name given\n"),
           std::make_tuple(std::vector<std::string>{"alias", ":command", "alias_name"},
                           mp::ReturnCode::CommandLineError, "", "No instance name given\n"),
           std::make_tuple(std::vector<std::string>{"alias", "primary:command", "relative/alias_name"},
                           mp::ReturnCode::CommandLineError, "", "Alias has to be a valid filename\n"),
           std::make_tuple(std::vector<std::string>{"alias", "primary:command", "/absolute/alias_name"},
                           mp::ReturnCode::CommandLineError, "", "Alias has to be a valid filename\n"),
           std::make_tuple(std::vector<std::string>{"alias", "primary:command", "weird alias_name"}, mp::ReturnCode::Ok,
                           "You'll need to add", ""),
           std::make_tuple(std::vector<std::string>{"alias", "primary:command", "com.mand"}, mp::ReturnCode::Ok,
                           "You'll need to add", ""),
           std::make_tuple(std::vector<std::string>{"alias", "primary:command", "com.ma.nd"}, mp::ReturnCode::Ok,
                           "You'll need to add", "")));

TEST_F(ClientAlias, empty_aliases)
{
    std::stringstream cout_stream;
    send_command({"aliases"}, cout_stream);

    EXPECT_THAT(cout_stream.str(), "No aliases defined.\n");
}

TEST_F(ClientAlias, bad_aliases_format)
{
    std::stringstream cerr_stream;
    send_command({"aliases", "--format", "wrong"}, trash_stream, cerr_stream);

    EXPECT_EQ(cerr_stream.str(), "Invalid format type given.\n");
}

TEST_F(ClientAlias, too_many_aliases_arguments)
{
    std::stringstream cerr_stream;
    send_command({"aliases", "bad_argument"}, trash_stream, cerr_stream);

    EXPECT_EQ(cerr_stream.str(), "This command takes no arguments\n");
}

TEST_F(ClientAlias, execute_existing_alias)
{
    populate_db_file(AliasesVector{{"some_alias", {"some_instance", "some_command"}}});

    EXPECT_CALL(mock_daemon, ssh_info(_, _, _));

    EXPECT_EQ(send_command({"some_alias"}), mp::ReturnCode::Ok);
}

TEST_F(ClientAlias, execute_unexisting_alias)
{
    populate_db_file(AliasesVector{{"some_alias", {"some_instance", "some_command"}}});

    EXPECT_CALL(mock_daemon, ssh_info(_, _, _)).Times(0);

    std::stringstream cout_stream;
    EXPECT_EQ(send_command({"other_undefined_alias"}, cout_stream), mp::ReturnCode::CommandLineError);
    EXPECT_THAT(cout_stream.str(), HasSubstr("Unknown command or alias"));
}

TEST_F(ClientAlias, execute_alias_with_arguments)
{
    populate_db_file(AliasesVector{{"some_alias", {"some_instance", "some_command"}}});

    EXPECT_CALL(mock_daemon, ssh_info(_, _, _));

    EXPECT_EQ(send_command({"some_alias", "some_argument"}), mp::ReturnCode::Ok);
}

TEST_F(ClientAlias, fails_executing_alias_without_separator)
{
    populate_db_file(AliasesVector{{"some_alias", {"some_instance", "some_command"}}});

    EXPECT_CALL(mock_daemon, ssh_info(_, _, _)).Times(0);

    std::stringstream cerr_stream;
    EXPECT_EQ(send_command({"some_alias", "--some-option"}, trash_stream, cerr_stream),
              mp::ReturnCode::CommandLineError);
    EXPECT_THAT(cerr_stream.str(), HasSubstr("<alias> --"));
}

TEST_F(ClientAlias, alias_refuses_creation_unexisting_instance)
{
    EXPECT_CALL(mock_daemon, info(_, _, _)).Times(AtMost(1)).WillRepeatedly(info_function);

    populate_db_file(AliasesVector{{"an_alias", {"an_instance", "a_command"}}});

    std::stringstream cout_stream, cerr_stream;
    send_command({"alias", "foo:another_command", "another_alias"}, cout_stream, cerr_stream);

    EXPECT_EQ(cout_stream.str(), "");
    EXPECT_EQ(cerr_stream.str(), "Instance 'foo' does not exist\n");

    send_command({"aliases", "--format=csv"}, cout_stream);

    EXPECT_THAT(cout_stream.str(), "Alias,Instance,Command\nan_alias,an_instance,a_command\n");
}

TEST_F(ClientAlias, alias_refuses_creation_rpc_error)
{
    EXPECT_CALL(mock_daemon, info(_, _, _)).WillOnce(Return(grpc::Status{grpc::StatusCode::NOT_FOUND, "msg"}));

    populate_db_file(AliasesVector{{"an_alias", {"an_instance", "a_command"}}});

    std::stringstream cout_stream, cerr_stream;
    send_command({"alias", "foo:another_command", "another_alias"}, cout_stream, cerr_stream);

    EXPECT_EQ(cout_stream.str(), "");
    EXPECT_EQ(cerr_stream.str(), "Error retrieving list of instances\n");

    send_command({"aliases", "--format=csv"}, cout_stream);

    EXPECT_THAT(cout_stream.str(), "Alias,Instance,Command\nan_alias,an_instance,a_command\n");
}

TEST_F(ClientAlias, unalias_removes_existing_alias)
{
    populate_db_file(AliasesVector{{"an_alias", {"an_instance", "a_command"}},
                                   {"another_alias", {"another_instance", "another_command"}}});

    EXPECT_EQ(send_command({"unalias", "another_alias"}), mp::ReturnCode::Ok);

    std::stringstream cout_stream;
    send_command({"aliases", "--format=csv"}, cout_stream);

    EXPECT_THAT(cout_stream.str(), "Alias,Instance,Command\nan_alias,an_instance,a_command\n");
}

TEST_F(ClientAlias, unalias_succeeds_even_if_script_cannot_be_removed)
{
    EXPECT_CALL(*mock_platform, remove_alias_script(_)).Times(1).WillRepeatedly(Throw(std::runtime_error("bbb")));

    populate_db_file(AliasesVector{{"an_alias", {"an_instance", "a_command"}},
                                   {"another_alias", {"another_instance", "another_command"}}});

    std::stringstream cerr_stream;
    EXPECT_EQ(send_command({"unalias", "another_alias"}, trash_stream, cerr_stream), mp::ReturnCode::Ok);
    EXPECT_THAT(cerr_stream.str(), Eq("Warning: 'bbb' when removing alias script for another_alias\n"));

    std::stringstream cout_stream;
    send_command({"aliases", "--format=csv"}, cout_stream);

    EXPECT_THAT(cout_stream.str(), "Alias,Instance,Command\nan_alias,an_instance,a_command\n");
}

TEST_F(ClientAlias, unalias_does_not_remove_unexisting_alias)
{
    populate_db_file(AliasesVector{{"an_alias", {"an_instance", "a_command"}},
                                   {"another_alias", {"another_instance", "another_command"}}});

    std::stringstream cerr_stream;
    EXPECT_EQ(send_command({"unalias", "unexisting_alias"}, trash_stream, cerr_stream),
              mp::ReturnCode::CommandLineError);
    EXPECT_EQ(cerr_stream.str(), "Alias 'unexisting_alias' does not exist\n");

    std::stringstream cout_stream;
    send_command({"aliases", "--format=csv"}, cout_stream);

    EXPECT_EQ(cout_stream.str(), "Alias,Instance,Command\nan_alias,an_instance,a_command\nanother_alias,"
                                 "another_instance,another_command\n");
}

TEST_F(ClientAlias, too_many_unalias_arguments)
{
    std::stringstream cerr_stream;
    send_command({"unalias", "alias_name", "other_argument"}, trash_stream, cerr_stream);

    EXPECT_EQ(cerr_stream.str(), "Wrong number of arguments given\n");
}

TEST_F(ClientAlias, fails_when_remove_backup_alias_file_fails)
{
    auto [mock_file_ops, guard] = mpt::MockFileOps::inject();

    EXPECT_CALL(*mock_file_ops, exists(_)).WillOnce(Return(false)).WillOnce(Return(true)).WillOnce(Return(true));
    EXPECT_CALL(*mock_file_ops, mkpath(_, _)).WillOnce(Return(true)); // mpu::create_temp_file_with_path()
    EXPECT_CALL(*mock_file_ops, open(_, _)).Times(2).WillRepeatedly(Return(true));
    EXPECT_CALL(*mock_file_ops, write(_, _)).WillOnce(Return(true));
    EXPECT_CALL(*mock_file_ops, remove(_)).WillOnce(Return(false));

    EXPECT_CALL(mock_daemon, info(_, _, _)).Times(AtMost(1)).WillRepeatedly(info_function);

    std::stringstream cerr_stream;
    send_command({"alias", "primary:command", "alias_name"}, trash_stream, cerr_stream);

    ASSERT_THAT(cerr_stream.str(), HasSubstr("cannot remove old aliases backup file "));
}

TEST_F(ClientAlias, fails_renaming_alias_file_fails)
{
    auto [mock_file_ops, guard] = mpt::MockFileOps::inject();

    EXPECT_CALL(*mock_file_ops, exists(_)).WillOnce(Return(false)).WillOnce(Return(true)).WillOnce(Return(false));
    EXPECT_CALL(*mock_file_ops, mkpath(_, _)).WillOnce(Return(true)); // mpu::create_temp_file_with_path()
    EXPECT_CALL(*mock_file_ops, open(_, _)).Times(2).WillRepeatedly(Return(true));
    EXPECT_CALL(*mock_file_ops, write(_, _)).WillOnce(Return(true));
    EXPECT_CALL(*mock_file_ops, rename(_, _)).WillOnce(Return(false));

    EXPECT_CALL(mock_daemon, info(_, _, _)).Times(AtMost(1)).WillRepeatedly(info_function);

    std::stringstream cerr_stream;
    send_command({"alias", "primary:command", "alias_name"}, trash_stream, cerr_stream);

    ASSERT_THAT(cerr_stream.str(), HasSubstr("cannot rename aliases config to "));
}

TEST_F(ClientAlias, fails_creating_alias_file_fails)
{
    auto [mock_file_ops, guard] = mpt::MockFileOps::inject();

    EXPECT_CALL(*mock_file_ops, exists(_)).WillOnce(Return(false)).WillOnce(Return(false));
    EXPECT_CALL(*mock_file_ops, mkpath(_, _)).WillOnce(Return(true)); // mpu::create_temp_file_with_path()
    EXPECT_CALL(*mock_file_ops, open(_, _)).Times(2).WillRepeatedly(Return(true));
    EXPECT_CALL(*mock_file_ops, write(_, _)).WillOnce(Return(true));
    EXPECT_CALL(*mock_file_ops, rename(_, _)).WillOnce(Return(false));

    EXPECT_CALL(mock_daemon, info(_, _, _)).Times(AtMost(1)).WillRepeatedly(info_function);

    std::stringstream cerr_stream;
    send_command({"alias", "primary:command", "alias_name"}, trash_stream, cerr_stream);

    ASSERT_THAT(cerr_stream.str(), HasSubstr("cannot create aliases config file "));
}

TEST_F(ClientAlias, creating_first_alias_displays_message)
{
    EXPECT_CALL(mock_daemon, info(_, _, _)).WillOnce(info_function);

    std::stringstream cout_stream;
    EXPECT_EQ(send_command({"alias", "primary:a_command", "an_alias"}, cout_stream), mp::ReturnCode::Ok);

    EXPECT_THAT(cout_stream.str(), HasSubstr("You'll need to add "));
}

TEST_F(ClientAlias, creating_first_alias_does_not_display_message_if_path_is_set)
{
    EXPECT_CALL(mock_daemon, info(_, _, _)).WillOnce(info_function);

    auto path = qgetenv("PATH");
#ifdef MULTIPASS_PLATFORM_WINDOWS
    path += ';';
#else
    path += ':';
#endif
    path += MP_PLATFORM.get_alias_scripts_folder().path().toUtf8();
    const auto env_scope = mpt::SetEnvScope{"PATH", path};

    std::stringstream cout_stream;
    EXPECT_EQ(send_command({"alias", "primary:a_command", "an_alias"}, cout_stream), mp::ReturnCode::Ok);

    EXPECT_THAT(cout_stream.str(), Eq(""));
}

TEST_F(ClientAlias, fails_when_name_clashes_with_command_alias)
{
    EXPECT_CALL(mock_daemon, info(_, _, _)).Times(AtMost(1)).WillRepeatedly(info_function);

    std::stringstream cerr_stream;
    send_command({"alias", "primary:command", "ls"}, trash_stream, cerr_stream);

    ASSERT_THAT(cerr_stream.str(), Eq("Alias name 'ls' clashes with a command name\n"));
}

TEST_F(ClientAlias, fails_when_name_clashes_with_command_name)
{
    EXPECT_CALL(mock_daemon, info(_, _, _)).Times(AtMost(1)).WillRepeatedly(info_function);

    std::stringstream cerr_stream;
    send_command({"alias", "primary:command", "list"}, trash_stream, cerr_stream);

    ASSERT_THAT(cerr_stream.str(), Eq("Alias name 'list' clashes with a command name\n"));
}
} // namespace<|MERGE_RESOLUTION|>--- conflicted
+++ resolved
@@ -277,17 +277,10 @@
     mpt::MockPlatform::GuardedMock attr{mpt::MockPlatform::inject<NiceMock>()};
     mpt::MockPlatform* mock_platform = attr.first;
     mpt::StubCertStore cert_store;
-<<<<<<< HEAD
-    StrictMock<MockDaemonRpc> mock_daemon{server_address, mp::RpcConnectionType::insecure, cert_provider,
-                                          cert_store}; // strict to fail on unexpected calls and play well with sharing
+    StrictMock<MockDaemonRpc> mock_daemon{server_address, *daemon_cert_provider,
+                                          &cert_store}; // strict to fail on unexpected calls and play well with sharing
     mpt::MockSettings::GuardedMock mock_settings_injection = mpt::MockSettings::inject();
     mpt::MockSettings& mock_settings = *mock_settings_injection.first;
-=======
-    StrictMock<MockDaemonRpc> mock_daemon{server_address, *daemon_cert_provider,
-                                          &cert_store}; // strict to fail on unexpected calls and play well with sharing
-    mpt::MockSettings& mock_settings = mpt::MockSettings::mock_instance(); /* although this is shared, expectations are
-                                                                              reset at the end of each test */
->>>>>>> d48e5dc9
     static std::stringstream trash_stream; // this may have contents (that we don't care about)
     static constexpr char petenv_name[] = "the-petenv";
 };
@@ -2132,7 +2125,7 @@
     std::ostringstream cerr;
     std::istringstream cin{fmt::format("{}\n", val)};
 
-    EXPECT_CALL(mock_settings, set(Eq(key), Eq(val)));
+    EXPECT_CALL(mock_settings, set(Eq(key), Eq(val))).WillOnce(Throw(mp::UnrecognizedSettingException{key}));
     EXPECT_THAT(send_command({"set", key}, trash_stream, cerr, cin), Eq(mp::ReturnCode::CommandLineError));
     EXPECT_THAT(cerr.str(), HasSubstr("Unrecognized settings key: 'wrong.key'"));
 }
@@ -2185,44 +2178,8 @@
     EXPECT_THAT(send_command({"set", keyval_arg(key, val)}), Eq(mp::ReturnCode::CommandLineError));
 }
 
-TEST_F(Client, set_cmd_falls_through_instances_when_no_driver_change)
-{
-    const auto driver = "qemu";
-
-    EXPECT_CALL(mock_settings, get(Eq(mp::driver_key))).WillOnce(Return(driver));
-    EXPECT_CALL(mock_settings, set(Eq(mp::driver_key), Eq(driver)));
-    EXPECT_CALL(mock_daemon, list(_, _, _)).Times(0);
-
-    EXPECT_THAT(send_command({"set", keyval_arg(mp::driver_key, driver)}), Eq(mp::ReturnCode::Ok));
-}
-
-TEST_F(Client, set_cmd_falls_through_instances_when_another_driver)
-{
-    EXPECT_CALL(mock_daemon, list(_, _, _)).Times(0);
-    aux_set_cmd_rejects_bad_val(mp::driver_key, "other");
-}
-
 #ifdef MULTIPASS_PLATFORM_LINUX // These tests concern linux-specific behavior for qemu<->libvirt switching
 
-<<<<<<< HEAD
-TEST_F(Client, set_cmd_fails_driver_switch_when_needs_daemon_and_grpc_problem)
-{
-    EXPECT_CALL(mock_settings, get(Eq(mp::driver_key))).WillOnce(Return("qemu"));
-    EXPECT_CALL(mock_daemon, list(_, _, _)).WillOnce(Return(grpc::Status{grpc::StatusCode::ABORTED, "msg"}));
-
-    EXPECT_THAT(send_command({"set", keyval_arg(mp::driver_key, "libvirt")}), Eq(mp::ReturnCode::CommandFail));
-}
-
-TEST_F(Client, set_cmd_succeeds_when_daemon_not_around)
-{
-    EXPECT_CALL(mock_settings, get(Eq(mp::driver_key))).WillOnce(Return("qemu"));
-    EXPECT_CALL(mock_daemon, list(_, _, _)).WillOnce(Return(grpc::Status{grpc::StatusCode::NOT_FOUND, "msg"}));
-
-    EXPECT_THAT(send_command({"set", keyval_arg(mp::driver_key, "libvirt")}), Eq(mp::ReturnCode::Ok));
-}
-
-=======
->>>>>>> d48e5dc9
 TEST_F(Client, set_cmd_toggle_petenv)
 {
     EXPECT_CALL(mock_settings, set(Eq(mp::petenv_key), Eq("")));
@@ -2232,45 +2189,6 @@
     EXPECT_THAT(send_command({"set", keyval_arg(mp::petenv_key, "some primary")}), Eq(mp::ReturnCode::Ok));
 }
 
-<<<<<<< HEAD
-struct TestSetDriverWithInstances
-    : Client,
-      WithParamInterface<std::pair<std::vector<mp::InstanceStatus_Status>, mp::ReturnCode>>
-{
-};
-
-const std::vector<std::pair<std::vector<mp::InstanceStatus_Status>, mp::ReturnCode>> set_driver_expected{
-    {{}, mp::ReturnCode::Ok},
-    {{mp::InstanceStatus::STOPPED}, mp::ReturnCode::Ok},
-    {{mp::InstanceStatus::DELETED}, mp::ReturnCode::Ok},
-    {{mp::InstanceStatus::STOPPED, mp::InstanceStatus::STOPPED}, mp::ReturnCode::Ok},
-    {{mp::InstanceStatus::STOPPED, mp::InstanceStatus::DELETED}, mp::ReturnCode::Ok},
-    {{mp::InstanceStatus::DELETED, mp::InstanceStatus::DELETED}, mp::ReturnCode::Ok},
-    {{mp::InstanceStatus::DELETED, mp::InstanceStatus::STOPPED}, mp::ReturnCode::Ok},
-    {{mp::InstanceStatus::RUNNING}, mp::ReturnCode::CommandFail},
-    {{mp::InstanceStatus::STARTING}, mp::ReturnCode::CommandFail},
-    {{mp::InstanceStatus::RESTARTING}, mp::ReturnCode::CommandFail},
-    {{mp::InstanceStatus::DELAYED_SHUTDOWN}, mp::ReturnCode::CommandFail},
-    {{mp::InstanceStatus::SUSPENDING}, mp::ReturnCode::CommandFail},
-    {{mp::InstanceStatus::SUSPENDED}, mp::ReturnCode::CommandFail},
-    {{mp::InstanceStatus::UNKNOWN}, mp::ReturnCode::CommandFail},
-    {{mp::InstanceStatus::RUNNING, mp::InstanceStatus::STOPPED}, mp::ReturnCode::CommandFail},
-    {{mp::InstanceStatus::STARTING, mp::InstanceStatus::STOPPED}, mp::ReturnCode::CommandFail},
-    {{mp::InstanceStatus::SUSPENDED, mp::InstanceStatus::STOPPED}, mp::ReturnCode::CommandFail},
-};
-
-TEST_P(TestSetDriverWithInstances, inspects_instance_states)
-{
-    EXPECT_CALL(mock_settings, get(Eq(mp::driver_key))).WillOnce(Return("qemu"));
-    EXPECT_CALL(mock_daemon, list(_, _, _)).WillOnce(Invoke(make_fill_listreply(GetParam().first)));
-
-    EXPECT_THAT(send_command({"set", keyval_arg(mp::driver_key, "libvirt")}), Eq(GetParam().second));
-}
-
-INSTANTIATE_TEST_SUITE_P(Client, TestSetDriverWithInstances, ValuesIn(set_driver_expected));
-
-=======
->>>>>>> d48e5dc9
 #endif // MULTIPASS_PLATFORM_LINUX
 
 // general help tests
