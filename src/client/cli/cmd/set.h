/*
 * Copyright (C) 2019-2021 Canonical, Ltd.
 *
 * This program is free software; you can redistribute it and/or modify
 * it under the terms of the GNU General Public License as published by
 * the Free Software Foundation; version 3.
 *
 * This program is distributed in the hope that it will be useful,
 * but WITHOUT ANY WARRANTY; without even the implied warranty of
 * MERCHANTABILITY or FITNESS FOR A PARTICULAR PURPOSE.  See the
 * GNU General Public License for more details.
 *
 * You should have received a copy of the GNU General Public License
 * along with this program.  If not, see <http://www.gnu.org/licenses/>.
 *
 */

#ifndef MULTIPASS_SET_H
#define MULTIPASS_SET_H

#include <multipass/cli/command.h>

#include <QString>

namespace multipass
{
namespace cmd
{
class Set final : public Command
{
public:
    using Command::Command;
    ReturnCode run(ArgParser* parser) override;

    std::string name() const override;
    QString short_help() const override;
    QString description() const override;

private:
<<<<<<< HEAD
    ParseCode parse_args(ArgParser* parser);
=======
    ParseCode parse_args(ArgParser* parser) override;
    ParseCode checked_prompt(const QString& key);
>>>>>>> d48e5dc9

    QString key;
    QString val;
};
} // namespace cmd
} // namespace multipass

#endif // MULTIPASS_SET_H<|MERGE_RESOLUTION|>--- conflicted
+++ resolved
@@ -37,12 +37,8 @@
     QString description() const override;
 
 private:
-<<<<<<< HEAD
     ParseCode parse_args(ArgParser* parser);
-=======
-    ParseCode parse_args(ArgParser* parser) override;
     ParseCode checked_prompt(const QString& key);
->>>>>>> d48e5dc9
 
     QString key;
     QString val;
